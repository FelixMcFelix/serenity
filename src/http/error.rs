<<<<<<< HEAD
use futures::Canceled;
use http_lib::{
    uri::InvalidUri as UriError,
    Error as HttpCrateError
};
use hyper::error::Error as HyperError;
=======
use futures::sync::oneshot::Canceled;
use http_crate::uri::InvalidUri;
use hyper::{Body, Error as HyperError, Response};
>>>>>>> c9f90043
use native_tls::Error as TlsError;
use serde_json::Error as JsonError;
use std::{
    cell::BorrowMutError,
    error::Error as StdError,
    fmt::{Display, Error as FmtError, Formatter, Result as FmtResult},
    io::Error as IoError,
    result::Result as StdResult,
};
use super::ratelimiting::RateLimitError;
<<<<<<< HEAD
use tokio::timer::Error as TimerError;
=======
>>>>>>> c9f90043

pub type Result<T> = StdResult<T, Error>;

#[derive(Debug)]
pub enum Error {
    /// There was an error mutably borrowing an `std::cell::RefCell`.
    BorrowMut(BorrowMutError),
    /// A future was canceled.
    ///
    /// This most likely occurred during a pre-emptive ratelimit.
    Canceled(Canceled),
    /// An error from the `std::fmt` module.
    Format(FmtError),
    /// An error from the `hyper` crate.
    Http(HttpCrateError),
    /// An error from the `hyper` crate.
    Hyper(HyperError),
    /// When a status code was unexpectedly received for a request's status.
<<<<<<< HEAD
    InvalidRequest(String),
=======
    InvalidRequest(Response<Body>),
    /// When a given URI is invalid.
    InvalidUri(InvalidUri),
>>>>>>> c9f90043
    /// An error from the `std::io` module.
    Io(IoError),
    /// An error from the `serde_json` crate.
    Json(JsonError),
    /// An error from the `ratelimiting` module.
    RateLimit(RateLimitError),
    /// An error from the `native_tls` crate.
    Tls(TlsError),
    /// When a status is received, but the verification to ensure the response
    /// is valid does not recognize the status.
    UnknownStatus(u16),
    Uri,
}

impl Display for Error {
    fn fmt(&self, f: &mut Formatter) -> FmtResult { f.write_str(self.description()) }
}

impl StdError for Error {
    fn description(&self) -> &str {
        match *self {
            Error::BorrowMut(ref inner) => inner.description(),
            Error::Canceled(ref inner) => inner.description(),
            Error::Format(ref inner) => inner.description(),
            Error::Http(ref inner) => inner.description(),
            Error::Hyper(ref inner) => inner.description(),
            Error::InvalidRequest(_) => "Received an unexpected status code",
            Error::InvalidUri(ref inner) => inner.description(),
            Error::Io(ref inner) => inner.description(),
            Error::Json(ref inner) => inner.description(),
            Error::RateLimit(ref inner) => inner.description(),
            Error::Tls(ref inner) => inner.description(),
            Error::UnknownStatus(_) => "Verification does not understand status",
            Error::Uri => "TODO",
        }
    }
}

impl From<BorrowMutError> for Error {
    fn from(err: BorrowMutError) -> Self {
        Error::BorrowMut(err)
    }
}

impl From<Canceled> for Error {
    fn from(err: Canceled) -> Self {
        Error::Canceled(err)
    }
}

impl From<FmtError> for Error {
    fn from(err: FmtError) -> Self {
        Error::Format(err)
    }
}

impl From<HttpCrateError> for Error {
    fn from(err: HttpCrateError) -> Self {
        Error::Http(err)
    }
}

impl From<HyperError> for Error {
    fn from(err: HyperError) -> Self {
        Error::Hyper(err)
    }
}

impl From<IoError> for Error {
    fn from(err: IoError) -> Self {
        Error::Io(err)
    }
}

impl From<JsonError> for Error {
    fn from(err: JsonError) -> Self {
        Error::Json(err)
    }
}

impl From<RateLimitError> for Error {
    fn from(err: RateLimitError) -> Self {
        Error::RateLimit(err)
    }
}

impl From<TlsError> for Error {
    fn from(err: TlsError) -> Self {
        Error::Tls(err)
    }
}<|MERGE_RESOLUTION|>--- conflicted
+++ resolved
@@ -1,15 +1,9 @@
-<<<<<<< HEAD
 use futures::Canceled;
-use http_lib::{
+use http_crate::{
     uri::InvalidUri as UriError,
     Error as HttpCrateError
 };
-use hyper::error::Error as HyperError;
-=======
-use futures::sync::oneshot::Canceled;
-use http_crate::uri::InvalidUri;
 use hyper::{Body, Error as HyperError, Response};
->>>>>>> c9f90043
 use native_tls::Error as TlsError;
 use serde_json::Error as JsonError;
 use std::{
@@ -20,10 +14,7 @@
     result::Result as StdResult,
 };
 use super::ratelimiting::RateLimitError;
-<<<<<<< HEAD
 use tokio::timer::Error as TimerError;
-=======
->>>>>>> c9f90043
 
 pub type Result<T> = StdResult<T, Error>;
 
@@ -42,13 +33,9 @@
     /// An error from the `hyper` crate.
     Hyper(HyperError),
     /// When a status code was unexpectedly received for a request's status.
-<<<<<<< HEAD
-    InvalidRequest(String),
-=======
     InvalidRequest(Response<Body>),
     /// When a given URI is invalid.
-    InvalidUri(InvalidUri),
->>>>>>> c9f90043
+    InvalidUri(UriError),
     /// An error from the `std::io` module.
     Io(IoError),
     /// An error from the `serde_json` crate.
