//! The HTTP module which provides functions for performing requests to
//! endpoints in Discord's API.
//!
//! An important function of the REST API is ratelimiting. Requests to endpoints
//! are ratelimited to prevent spam, and once ratelimited Discord will stop
//! performing requests. The library implements protection to pre-emptively
//! ratelimit, to ensure that no wasted requests are made.
//!
//! The HTTP module comprises of two types of requests:
//!
//! - REST API requests, which require an authorization token;
//! - Other requests, which do not require an authorization token.
//!
//! The former require a [`Client`] to have logged in, while the latter may be
//! made regardless of any other usage of the library.
//!
//! If a request spuriously fails, it will be retried once.
//!
//! Note that you may want to perform requests through a [model]s'
//! instance methods where possible, as they each offer different
//! levels of a high-level interface to the HTTP module.
//!
//! [`Client`]: ../struct.Client.html
//! [model]: ../model/index.html

#[macro_use] mod macros;

pub mod ratelimiting;

mod error;
mod routing;
mod utils;

pub use hyper::StatusCode;
pub use self::error::{Error as HttpError, Result};
pub use self::routing::{Path, Route};

use futures::{Future, Stream, future};
use hyper::{
    client::{Client as HyperClient, HttpConnector},
    header::{HeaderValue, AUTHORIZATION, CONTENT_TYPE},
    Body,
    Method,
    Request, 
    Response,
};
use hyper_multipart_rfc7578::client::multipart::{Body as MultipartBody, Form};
use hyper_tls::HttpsConnector;
use mime::APPLICATION_JSON;
use model::prelude::*;
use self::ratelimiting::RateLimiter;
use serde::de::DeserializeOwned;
use serde_json::{self, Number, Value};
<<<<<<< HEAD
use std::{
    borrow::Cow,
    cell::RefCell,
    io::Cursor,
    fmt::{Debug, Write},
    fs::File,
    rc::Rc,
    str::FromStr,
};
=======
use std::cell::RefCell;
use std::collections::HashMap;
use std::fmt::Write;
use std::fs::File;
use std::rc::Rc;
use std::str::FromStr;
use tokio::reactor::Handle;
>>>>>>> 513b8708
use ::builder::*;
use ::{Error, utils as serenity_utils};

/// An method used for ratelimiting special routes.
///
/// This is needed because `hyper`'s `Method` enum does not derive Copy.
#[derive(Clone, Copy, Debug, Eq, Hash, PartialEq)]
pub enum LightMethod {
    /// Indicates that a route is for the `DELETE` method only.
    Delete,
    /// Indicates that a route is for the `GET` method only.
    Get,
    /// Indicates that a route is for the `PATCH` method only.
    Patch,
    /// Indicates that a route is for the `POST` method only.
    Post,
    /// Indicates that a route is for the `PUT` method only.
    Put,
}

impl LightMethod {
    pub fn hyper_method(&self) -> Method {
        match *self {
            LightMethod::Delete => Method::DELETE,
            LightMethod::Get => Method::GET,
            LightMethod::Patch => Method::PATCH,
            LightMethod::Post => Method::POST,
            LightMethod::Put => Method::PUT,
        }
    }
}

#[derive(Clone, Debug)]
pub struct Client {
    pub client: Rc<HyperClient<HttpsConnector<HttpConnector>, Body>>,
    pub multiparter: Rc<HyperClient<HttpsConnector<HttpConnector>, Body>>,
    pub ratelimiter: Rc<RefCell<RateLimiter>>,
    pub token: Rc<String>,
}

impl Client {
    pub fn new(
        client: Rc<HyperClient<HttpsConnector<HttpConnector>, Body>>,
        token: Rc<String>,
    ) -> Result<Self> {
        let connector = HttpsConnector::new(4)?;

        let multiparter = Rc::new(HyperClient::builder()
            .keep_alive(true)
            .build(connector));

        Ok(Self {
            ratelimiter: Rc::new(RefCell::new(RateLimiter::new())),
            client,
            multiparter,
            token,
        })
    }

    pub fn set_token(&mut self, token: Rc<String>) {
        self.token = token;
    }

    /// Adds a [`User`] as a recipient to a [`Group`].
    ///
    /// **Note**: Groups have a limit of 10 recipients, including the current
    /// user.
    ///
    /// [`Group`]: ../model/channel/struct.Group.html
    /// [`Group::add_recipient`]: ../model/channel/struct.Group.html#method.add_recipient
    /// [`User`]: ../model/user/struct.User.html
    pub fn add_group_recipient(&self, group_id: u64, user_id: u64)
        -> impl Future<Item = (), Error = Error> {
        self.verify(Route::AddGroupRecipient { group_id, user_id }, None)
    }

    /// Adds a single [`Role`] to a [`Member`] in a [`Guild`].
    ///
    /// **Note**: Requires the [Manage Roles] permission and respect of role
    /// hierarchy.
    ///
    /// [`Guild`]: ../model/guild/struct.Guild.html
    /// [`Member`]: ../model/guild/struct.Member.html
    /// [`Role`]: ../model/guild/struct.Role.html
    /// [Manage Roles]: ../model/permissions/constant.MANAGE_ROLES.html
    pub fn add_member_role(
        &self,
        guild_id: u64,
        user_id: u64,
        role_id: u64
    ) -> impl Future<Item = (), Error = Error> {
        self.verify(Route::AddMemberRole { guild_id, user_id, role_id }, None)
    }

    /// Bans a [`User`] from a [`Guild`], removing their messages sent in the
    /// last X number of days.
    ///
    /// Passing a `delete_message_days` of `0` is equivalent to not removing any
    /// messages. Up to `7` days' worth of messages may be deleted.
    ///
    /// **Note**: Requires that you have the [Ban Members] permission.
    ///
    /// [`Guild`]: ../model/guild/struct.Guild.html
    /// [`User`]: ../model/user/struct.User.html
    /// [Ban Members]: ../model/permissions/constant.BAN_MEMBERS.html
    pub fn ban_user(
        &self,
        guild_id: u64,
        user_id: u64,
        delete_message_days: u8,
        reason: &str,
    ) -> impl Future<Item = (), Error = Error> {
        self.verify(Route::GuildBanUser {
            delete_message_days: Some(delete_message_days),
            reason: Some(reason),
            guild_id,
            user_id,
        }, None)
    }

    /// Ban zeyla from a [`Guild`], removing her messages sent in the last X number
    /// of days.
    ///
    /// Passing a `delete_message_days` of `0` is equivalent to not removing any
    /// messages. Up to `7` days' worth of messages may be deleted.
    ///
    /// **Note**: Requires that you have the [Ban Members] permission.
    ///
    /// [`Guild`]: ../model/guild/struct.Guild.html
    /// [Ban Members]: ../model/permissions/constant.BAN_MEMBERS.html
    pub fn ban_zeyla(
        &self,
        guild_id: u64,
        delete_message_days: u8,
        reason: &str,
    ) -> impl Future<Item = (), Error = Error> {
        self.verify(Route::GuildBanUser {
            delete_message_days: Some(delete_message_days),
            reason: Some(reason),
            guild_id,
            user_id: 114941315417899012,
        }, None)
    }

    /// Broadcasts that the current user is typing in the given [`Channel`].
    ///
    /// This lasts for about 10 seconds, and will then need to be renewed to
    /// indicate that the current user is still typing.
    ///
    /// This should rarely be used for bots, although it is a good indicator
    /// that a long-running command is still being processed.
    ///
    /// [`Channel`]: ../model/channel/enum.Channel.html
    pub fn broadcast_typing(&self, channel_id: u64)
        -> impl Future<Item = (), Error = Error> {
        self.verify(Route::BroadcastTyping { channel_id }, None)
    }

    /// Creates a [`GuildChannel`] in the [`Guild`] given its Id.
    ///
    /// Refer to the Discord's [docs] for information on what fields this
    /// requires.
    ///
    /// **Note**: Requires the [Manage Channels] permission.
    ///
    /// [`Guild`]: ../model/guild/struct.Guild.html
    /// [`GuildChannel`]: ../model/channel/struct.GuildChannel.html
    /// [docs]: https://discordapp.com/developers/docs/resources/guild#create-guild-channel
    /// [Manage Channels]: ../model/permissions/constant.MANAGE_CHANNELS.html
    pub fn create_channel(
        &self,
        guild_id: u64,
        name: &str,
        kind: ChannelType,
        category_id: Option<u64>,
    ) -> impl Future<Item = GuildChannel, Error = Error> {
        self.post(Route::CreateChannel { guild_id }, Some(&json!({
            "name": name,
            "parent_id": category_id,
            "type": kind as u8,
        })))
    }

    /// Creates an emoji in the given [`Guild`] with the given data.
    ///
    /// View the source code for [`Context::create_emoji`] to see what fields
    /// this requires.
    ///
    /// **Note**: Requires the [Manage Emojis] permission.
    ///
    /// [`Context::create_emoji`]: ../struct.Context.html#method.create_emoji
    /// [`Guild`]: ../model/guild/struct.Guild.html
    /// [Manage Emojis]: ../model/permissions/constant.MANAGE_EMOJIS.html
    pub fn create_emoji(&self, guild_id: u64, name: &str, image: &str)
        -> impl Future<Item = Emoji, Error = Error> {
        self.post(Route::CreateEmoji { guild_id }, Some(&json!({
            "image": image,
            "name": name,
        })))
    }

    /// Creates a guild with the data provided.
    ///
    /// Only a [`PartialGuild`] will be immediately returned, and a full
    /// [`Guild`] will be received over a [`Shard`], if at least one is running.
    ///
    /// **Note**: This endpoint is currently limited to 10 active guilds. The
    /// limits are raised for whitelisted [GameBridge] applications. See the
    /// [documentation on this endpoint] for more info.
    ///
    /// # Examples
    ///
    /// Create a guild called `"test"` in the [US West region]:
    ///
    /// ```rust,ignore
    /// extern crate serde_json;
    ///
    /// use serde_json::builder::ObjectBuilder;
    /// use serde_json::Value;
    /// use serenity::http;
    ///
    /// let map = ObjectBuilder::new()
    ///     .insert("name", "test")
    ///     .insert("region", "us-west")
    ///     .build();
    ///
    /// let _result = http::create_guild(map);
    /// ```
    ///
    /// [`Guild`]: ../model/guild/struct.Guild.html
    /// [`PartialGuild`]: ../model/guild/struct.PartialGuild.html
    /// [`Shard`]: ../gateway/struct.Shard.html
    /// [GameBridge]: https://discordapp.com/developers/docs/topics/gamebridge
    /// [US West Region]: ../model/enum.Region.html#variant.UsWest
    /// [documentation on this endpoint]:
    /// https://discordapp.com/developers/docs/resources/guild#create-guild
    /// [whitelist]: https://discordapp.com/developers/docs/resources/guild#create-guild
    pub fn create_guild(&self, map: &Value)
        -> impl Future<Item = PartialGuild, Error = Error> {
        self.post(Route::CreateGuild, Some(map))
    }

    /// Creates an [`Integration`] for a [`Guild`].
    ///
    /// Refer to Discord's [docs] for field information.
    ///
    /// **Note**: Requires the [Manage Guild] permission.
    ///
    /// [`Guild`]: ../model/guild/struct.Guild.html
    /// [`Integration`]: ../model/guild/struct.Integration.html
    /// [Manage Guild]: ../model/permissions/constant.MANAGE_GUILD.html
    /// [docs]: https://discordapp.com/developers/docs/resources/guild#create-guild-integration
    pub fn create_guild_integration(
        &self,
        guild_id: u64,
        integration_id: u64,
        kind: &str,
    ) -> impl Future<Item = (), Error = Error> {
        let json = json!({
            "id": integration_id,
            "type": kind,
        });
        self.verify(Route::CreateGuildIntegration {
            guild_id,
            integration_id,
        }, Some(&json))
    }

    /// Creates a [`RichInvite`] for the given [channel][`GuildChannel`].
    ///
    /// Refer to Discord's [docs] for field information.
    ///
    /// All fields are optional.
    ///
    /// **Note**: Requires the [Create Invite] permission.
    ///
    /// [`GuildChannel`]: ../model/channel/struct.GuildChannel.html
    /// [`RichInvite`]: ../model/guild/struct.RichInvite.html
    /// [Create Invite]: ../model/permissions/constant.CREATE_INVITE.html
    /// [docs]: https://discordapp.com/developers/docs/resources/channel#create-channel-invite
    pub fn create_invite<F>(&self, channel_id: u64, f: F)
        -> impl Future<Item = RichInvite, Error = Error>
        where F: FnOnce(CreateInvite) -> CreateInvite {
        let map = serenity_utils::vecmap_to_json_map(f(CreateInvite::default()).0);

        self.post(Route::CreateInvite { channel_id }, Some(&Value::Object(map)))
    }

    /// Creates a permission override for a member or a role in a channel.
    pub fn create_permission(
        &self,
        channel_id: u64,
        target: &PermissionOverwrite,
    ) -> impl Future<Item = (), Error = Error> {
        let (id, kind) = match target.kind {
            PermissionOverwriteType::Member(id) => (id.0, "member"),
            PermissionOverwriteType::Role(id) => (id.0, "role"),
        };
        let map = json!({
            "allow": target.allow.bits(),
            "deny": target.deny.bits(),
            "id": id,
            "type": kind,
        });

        self.verify(Route::CreatePermission {
            target_id: id,
            channel_id,
        }, Some(&map))
    }

    /// Creates a private channel with a user.
    pub fn create_private_channel(&self, user_id: u64)
        -> impl Future<Item = PrivateChannel, Error = Error> {
        let map = json!({
            "recipient_id": user_id,
        });

        self.post(Route::CreatePrivateChannel, Some(&map))
    }

    /// Reacts to a message.
    pub fn create_reaction(
        &self,
        channel_id: u64,
        message_id: u64,
        reaction_type: &ReactionType
    ) -> impl Future<Item = (), Error = Error> {
        self.verify(Route::CreateReaction {
            reaction: &utils::reaction_type_data(reaction_type),
            channel_id,
            message_id,
        }, None)
    }

    /// Creates a role.
    pub fn create_role<F>(&self, guild_id: u64, f: F) -> impl Future<Item = Role, Error = Error>
        where F: FnOnce(EditRole) -> EditRole {
        let map = serenity_utils::vecmap_to_json_map(f(EditRole::default()).0);

        self.post(Route::CreateRole { guild_id }, Some(&Value::Object(map)))
    }

    /// Creates a webhook for the given [channel][`GuildChannel`]'s Id, passing
    /// in the given data.
    ///
    /// This method requires authentication.
    ///
    /// The Value is a map with the values of:
    ///
    /// - **avatar**: base64-encoded 128x128 image for the webhook's default
    ///   avatar (_optional_);
    /// - **name**: the name of the webhook, limited to between 2 and 100
    ///   characters long.
    ///
    /// # Examples
    ///
    /// Creating a webhook named `test`:
    ///
    /// ```rust,ignore
    /// extern crate serde_json;
    /// extern crate serenity;
    ///
    /// use serde_json::builder::ObjectBuilder;
    /// use serenity::http;
    ///
    /// let channel_id = 81384788765712384;
    /// let map = ObjectBuilder::new().insert("name", "test").build();
    ///
    /// let webhook = http::create_webhook(channel_id, map)
    ///     .expect("Error creating");
    /// ```
    ///
    /// [`GuildChannel`]: ../model/channel/struct.GuildChannel.html
    pub fn create_webhook(&self, channel_id: u64, map: &Value)
        -> impl Future<Item = Webhook, Error = Error> {
        self.post(Route::CreateWebhook { channel_id }, Some(map))
    }

    /// Deletes a private channel or a channel in a guild.
    pub fn delete_channel(&self, channel_id: u64) -> impl Future<Item = Channel, Error = Error> {
        self.delete(Route::DeleteChannel { channel_id }, None)
    }

    /// Deletes an emoji from a server.
    pub fn delete_emoji(&self, guild_id: u64, emoji_id: u64)
        -> impl Future<Item = (), Error = Error> {
        self.delete(Route::DeleteEmoji { guild_id, emoji_id }, None)
    }

    /// Deletes a guild, only if connected account owns it.
    pub fn delete_guild(&self, guild_id: u64)
        -> impl Future<Item = PartialGuild, Error = Error> {
        self.delete(Route::DeleteGuild { guild_id }, None)
    }

    /// Remvoes an integration from a guild.
    pub fn delete_guild_integration(
        &self,
        guild_id: u64,
        integration_id: u64,
    ) -> impl Future<Item = (), Error = Error> {
        self.verify(Route::DeleteGuildIntegration {
            guild_id,
            integration_id,
        }, None)
    }

    /// Deletes an invite by code.
    pub fn delete_invite(&self, code: &str) -> impl Future<Item = Invite, Error = Error> {
        self.delete(Route::DeleteInvite { code }, None)
    }

    /// Deletes a message if created by us or we have specific permissions.
    pub fn delete_message(&self, channel_id: u64, message_id: u64)
        -> impl Future<Item = (), Error = Error> {
        self.verify(Route::DeleteMessage { channel_id, message_id }, None)
    }

    /// Deletes a bunch of messages, only works for bots.
    pub fn delete_messages<T, It>(&self, channel_id: u64, message_ids: It)
        -> impl Future<Item = (), Error = Error>
        where T: AsRef<MessageId>, It: IntoIterator<Item=T> {
        let ids = message_ids
            .into_iter()
            .map(|id| id.as_ref().0)
            .collect::<Vec<u64>>();

        let map = json!({
            "messages": ids,
        });

        self.verify(Route::DeleteMessages { channel_id }, Some(&map))
    }

    /// Deletes all of the [`Reaction`]s associated with a [`Message`].
    ///
    /// # Examples
    ///
    /// ```rust,no_run
    /// use serenity::http;
    /// use serenity::model::{ChannelId, MessageId};
    ///
    /// let channel_id = ChannelId(7);
    /// let message_id = MessageId(8);
    ///
    /// let _ = http::delete_message_reactions(channel_id.0, message_id.0)
    ///     .expect("Error deleting reactions");
    /// ```
    ///
    /// [`Message`]: ../model/channel/struct.Message.html
    /// [`Reaction`]: ../model/channel/struct.Reaction.html
    pub fn delete_message_reactions(&self, channel_id: u64, message_id: u64)
        -> impl Future<Item = (), Error = Error> {
        self.verify(Route::DeleteMessageReactions {
            channel_id,
            message_id,
        }, None)
    }

    /// Deletes a permission override from a role or a member in a channel.
    pub fn delete_permission(&self, channel_id: u64, target_id: u64)
        -> impl Future<Item = (), Error = Error> {
        self.verify(Route::DeletePermission { channel_id, target_id }, None)
    }

    /// Deletes a reaction from a message if owned by us or
    /// we have specific permissions.
    pub fn delete_reaction(
        &self,
        channel_id: u64,
        message_id: u64,
        user_id: Option<u64>,
        reaction_type: &ReactionType,
    ) -> impl Future<Item = (), Error = Error> {
        let reaction_type = utils::reaction_type_data(reaction_type);
        let user = user_id
            .map(|uid| uid.to_string())
            .unwrap_or_else(|| "@me".to_string());

        self.verify(Route::DeleteReaction {
            reaction: &reaction_type,
            user: &user,
            channel_id,
            message_id,
        }, None)
    }

    /// Deletes a role from a server. Can't remove the default everyone role.
    pub fn delete_role(&self, guild_id: u64, role_id: u64)
        -> impl Future<Item = (), Error = Error> {
        self.verify(Route::DeleteRole { guild_id, role_id }, None)
    }

    /// Deletes a [`Webhook`] given its Id.
    ///
    /// This method requires authentication, whereas
    /// [`delete_webhook_with_token`] does not.
    ///
    /// # Examples
    ///
    /// Deletes a webhook given its Id:
    ///
    /// ```rust,no_run
    /// use serenity::{Client, http};
    /// use std::env;
    ///
    /// // Due to the `delete_webhook` function requiring you to authenticate,
    /// // you must have set the token first.
    /// http::set_token(&env::var("DISCORD_TOKEN").unwrap());
    ///
    /// http::delete_webhook(245037420704169985)
    ///     .expect("Error deleting webhook");
    /// ```
    ///
    /// [`Webhook`]: ../model/webhook/struct.Webhook.html
    /// [`delete_webhook_with_token`]: fn.delete_webhook_with_token.html
    pub fn delete_webhook(&self, webhook_id: u64) -> impl Future<Item = (), Error = Error> {
        self.verify(Route::DeleteWebhook { webhook_id }, None)
    }

    /// Deletes a [`Webhook`] given its Id and unique token.
    ///
    /// This method does _not_ require authentication.
    ///
    /// # Examples
    ///
    /// Deletes a webhook given its Id and unique token:
    ///
    /// ```rust,no_run
    /// use serenity::http;
    ///
    /// let id = 245037420704169985;
    /// let token = "ig5AO-wdVWpCBtUUMxmgsWryqgsW3DChbKYOINftJ4DCrUbnkedoYZD0VOH1QLr-S3sV";
    ///
    /// http::delete_webhook_with_token(id, token)
    ///     .expect("Error deleting webhook");
    /// ```
    ///
    /// [`Webhook`]: ../model/webhook/struct.Webhook.html
    pub fn delete_webhook_with_token(&self, webhook_id: u64, token: &str)
        -> impl Future<Item = (), Error = Error> {
        self.verify(Route::DeleteWebhookWithToken { webhook_id, token }, None)
    }

    /// Changes channel information.
    pub fn edit_channel<F>(&self, channel_id: u64, f: F)
        -> impl Future<Item = GuildChannel, Error = Error>
        where F: FnOnce(EditChannel) -> EditChannel {
        let channel = f(EditChannel::default()).0;
        let map = Value::Object(serenity_utils::vecmap_to_json_map(channel));

        self.patch(Route::EditChannel { channel_id }, Some(&map))
    }

    /// Changes emoji information.
    pub fn edit_emoji(&self, guild_id: u64, emoji_id: u64, name: &str)
        -> impl Future<Item = Emoji, Error = Error> {
        let map = json!({
            "name": name,
        });

        self.patch(Route::EditEmoji { guild_id, emoji_id }, Some(&map))
    }

    /// Changes guild information.
    pub fn edit_guild<F>(&self, guild_id: u64, f: F)
        -> impl Future<Item = PartialGuild, Error = Error>
        where F: FnOnce(EditGuild) -> EditGuild {
        let guild = f(EditGuild::default()).0;
        let map = Value::Object(serenity_utils::vecmap_to_json_map(guild));

        self.patch(Route::EditGuild { guild_id }, Some(&map))
    }

    /// Edits the positions of a guild's channels.
    pub fn edit_guild_channel_positions<It>(&self, guild_id: u64, channels: It)
        -> impl Future<Item = (), Error = Error> where It: IntoIterator<Item = (ChannelId, u64)> {
        let items = channels.into_iter().map(|(id, pos)| json!({
            "id": id,
            "position": pos,
        })).collect();

        let map = Value::Array(items);

        self.patch(Route::EditGuildChannels { guild_id }, Some(&map))
    }

    /// Edits a [`Guild`]'s embed setting.
    ///
    /// [`Guild`]: ../model/guild/struct.Guild.html
    // todo
    pub fn edit_guild_embed(&self, guild_id: u64, map: &Value)
        -> impl Future<Item = GuildEmbed, Error = Error> {
        self.patch(Route::EditGuildEmbed { guild_id }, Some(map))
    }

    /// Does specific actions to a member.
    pub fn edit_member<F>(&self, guild_id: u64, user_id: u64, f: F)
        -> impl Future<Item = (), Error = Error> where F: FnOnce(EditMember) -> EditMember {
        let member = f(EditMember::default()).0;
        let map = Value::Object(serenity_utils::vecmap_to_json_map(member));

        self.verify(Route::EditMember { guild_id, user_id }, Some(&map))
    }

    /// Edits a message by Id.
    ///
    /// **Note**: Only the author of a message can modify it.
    pub fn edit_message<F: FnOnce(EditMessage) -> EditMessage>(
        &self,
        channel_id: u64,
        message_id: u64,
        f: F,
    ) -> impl Future<Item = Message, Error = Error> {
        let msg = f(EditMessage::default());
        let map = Value::Object(serenity_utils::vecmap_to_json_map(msg.0));

        self.patch(Route::EditMessage { channel_id, message_id }, Some(&map))
    }

    /// Edits the current user's nickname for the provided [`Guild`] via its Id.
    ///
    /// Pass `None` to reset the nickname.
    ///
    /// [`Guild`]: ../model/guild/struct.Guild.html
    pub fn edit_nickname(&self, guild_id: u64, new_nickname: Option<&str>)
        -> impl Future<Item = (), Error = Error> {
        self.patch(Route::EditNickname { guild_id }, Some(&json!({
            "nick": new_nickname,
        })))
    }

    /// Edits the current user's profile settings.
    pub fn edit_profile(&self, map: &Value) -> impl Future<Item = CurrentUser, Error = Error> {
        self.patch(Route::EditProfile, Some(map))
    }

    /// Changes a role in a guild.
    pub fn edit_role<F>(&self, guild_id: u64, role_id: u64, f: F)
        -> impl Future<Item = Role, Error = Error> where F: FnOnce(EditRole) -> EditRole {
        let role = f(EditRole::default()).0;
        let map = Value::Object(serenity_utils::vecmap_to_json_map(role));

        self.patch(Route::EditRole { guild_id, role_id }, Some(&map))
    }

    /// Changes the position of a role in a guild.
    pub fn edit_role_position(
        &self,
        guild_id: u64,
        role_id: u64,
        position: u64,
    ) -> impl Future<Item = Vec<Role>, Error = Error> {
        self.patch(Route::EditRole { guild_id, role_id }, Some(&json!({
            "id": role_id,
            "position": position,
        })))
    }

    /// Edits a the webhook with the given data.
    ///
    /// The Value is a map with optional values of:
    ///
    /// - **avatar**: base64-encoded 128x128 image for the webhook's default
    ///   avatar (_optional_);
    /// - **name**: the name of the webhook, limited to between 2 and 100
    ///   characters long.
    ///
    /// Note that, unlike with [`create_webhook`], _all_ values are optional.
    ///
    /// This method requires authentication, whereas [`edit_webhook_with_token`]
    /// does not.
    ///
    /// # Examples
    ///
    /// Edit the image of a webhook given its Id and unique token:
    ///
    /// ```rust,ignore
    /// extern crate serde_json;
    /// extern crate serenity;
    ///
    /// use serde_json::builder::ObjectBuilder;
    /// use serenity::http;
    ///
    /// let id = 245037420704169985;
    /// let token = "ig5AO-wdVWpCBtUUMxmgsWryqgsW3DChbKYOINftJ4DCrUbnkedoYZD0VOH1QLr-S3sV";
    /// let image = serenity::utils::read_image("./webhook_img.png")
    ///     .expect("Error reading image");
    /// let map = ObjectBuilder::new().insert("avatar", image).build();
    ///
    /// let edited = http::edit_webhook_with_token(id, token, map)
    ///     .expect("Error editing webhook");
    /// ```
    ///
    /// [`create_webhook`]: fn.create_webhook.html
    /// [`edit_webhook_with_token`]: fn.edit_webhook_with_token.html
    // The tests are ignored, rather than no_run'd, due to rustdoc tests with
    // external crates being incredibly messy and misleading in the end user's
    // view.
    pub fn edit_webhook(
        &self,
        webhook_id: u64,
        name: Option<&str>,
        avatar: Option<&str>,
    ) -> impl Future<Item = Webhook, Error = Error> {
        let map = json!({
            "avatar": avatar,
            "name": name,
        });

        self.patch(Route::EditWebhook { webhook_id }, Some(&map))
    }

    /// Edits the webhook with the given data.
    ///
    /// Refer to the documentation for [`edit_webhook`] for more information.
    ///
    /// This method does _not_ require authentication.
    ///
    /// # Examples
    ///
    /// Edit the name of a webhook given its Id and unique token:
    ///
    /// ```rust,ignore
    /// extern crate serde_json;
    /// extern crate serenity;
    ///
    /// use serde_json::builder::ObjectBuilder;
    /// use serenity::http;
    ///
    /// let id = 245037420704169985;
    /// let token = "ig5AO-wdVWpCBtUUMxmgsWryqgsW3DChbKYOINftJ4DCrUbnkedoYZD0VOH1QLr-S3sV";
    /// let map = ObjectBuilder::new().insert("name", "new name").build();
    ///
    /// let edited = http::edit_webhook_with_token(id, token, map)
    ///     .expect("Error editing webhook");
    /// ```
    ///
    /// [`edit_webhook`]: fn.edit_webhook.html
    pub fn edit_webhook_with_token(
        &self,
        webhook_id: u64,
        token: &str,
        name: Option<&str>,
        avatar: Option<&str>,
    ) -> impl Future<Item = Webhook, Error = Error> {
        let map = json!({
            "avatar": avatar,
            "name": name,
        });
        let route = Route::EditWebhookWithToken {
            token,
            webhook_id,
        };

        self.patch(route, Some(&map))
    }

    /// Executes a webhook, posting a [`Message`] in the webhook's associated
    /// [`Channel`].
    ///
    /// This method does _not_ require authentication.
    ///
    /// Pass `true` to `wait` to wait for server confirmation of the message
    /// sending before receiving a response. From the [Discord docs]:
    ///
    /// > waits for server confirmation of message send before response, and
    /// > returns the created message body (defaults to false; when false a
    /// > message that is not saved does not return an error)
    ///
    /// The map can _optionally_ contain the following data:
    ///
    /// - `avatar_url`: Override the default avatar of the webhook with a URL.
    /// - `tts`: Whether this is a text-to-speech message (defaults to `false`).
    /// - `username`: Override the default username of the webhook.
    ///
    /// Additionally, _at least one_ of the following must be given:
    ///
    /// - `content`: The content of the message.
    /// - `embeds`: An array of rich embeds.
    ///
    /// **Note**: For embed objects, all fields are registered by Discord except
    /// for `height`, `provider`, `proxy_url`, `type` (it will always be
    /// `rich`), `video`, and `width`. The rest will be determined by Discord.
    ///
    /// # Examples
    ///
    /// Sending a webhook with message content of `test`:
    ///
    /// ```rust,ignore
    /// extern crate serde_json;
    /// extern crate serenity;
    ///
    /// use serde_json::builder::ObjectBuilder;
    /// use serenity::http;
    ///
    /// let id = 245037420704169985;
    /// let token = "ig5AO-wdVWpCBtUUMxmgsWryqgsW3DChbKYOINftJ4DCrUbnkedoYZD0VOH1QLr-S3sV";
    /// let map = ObjectBuilder::new().insert("content", "test").build();
    ///
    /// let message = match http::execute_webhook(id, token, true, map) {
    ///     Ok(Some(message)) => message,
    ///     Ok(None) => {
    ///         println!("Expected a webhook message");
    ///
    ///         return;
    ///     },
    ///     Err(why) => {
    ///         println!("Error executing webhook: {:?}", why);
    ///
    ///         return;
    ///     },
    /// };
    /// ```
    ///
    /// [`Channel`]: ../model/channel/enum.Channel.html
    /// [`Message`]: ../model/channel/struct.Message.html
    /// [Discord docs]: https://discordapp.com/developers/docs/resources/webhook#querystring-params
    pub fn execute_webhook<F: FnOnce(ExecuteWebhook) -> ExecuteWebhook>(
        &self,
        webhook_id: u64,
        token: &str,
        wait: bool,
        f: F,
    ) -> Box<Future<Item = Option<Message>, Error = Error>> {
        let execution = f(ExecuteWebhook::default()).0;
        let map = Value::Object(serenity_utils::vecmap_to_json_map(execution));

        let route = Route::ExecuteWebhook {
            token,
            wait,
            webhook_id,
        };

        if wait {
            Box::new(self.post(route, Some(&map)))
        } else {
            Box::new(self.verify(route, Some(&map)).map(|_| None))
        }
    }

    /// Gets the active maintenances from Discord's Status API.
    ///
    /// Does not require authentication.
    // pub fn get_active_maintenances() -> impl Future<Item = Vec<Maintenance>, Error = Error> {
    //     let client = request_client!();

    //     let response = retry(|| {
    //         client.get(status!("/scheduled-maintenances/active.json"))
    //     })?;

    //     let mut map: BTreeMap<String, Value> = serde_json::from_reader(response)?;

    //     match map.remove("scheduled_maintenances") {
    //         Some(v) => serde_json::from_value::<Vec<Maintenance>>(v)
    //             .map_err(From::from),
    //         None => Ok(vec![]),
    //     }
    // }

    /// Gets all the users that are banned in specific guild.
    pub fn get_bans(&self, guild_id: u64) -> impl Future<Item = Vec<Ban>, Error = Error> {
        self.get(Route::GetBans { guild_id })
    }

    /// Gets all audit logs in a specific guild.
    pub fn get_audit_logs(
        &self,
        guild_id: u64,
        action_type: Option<u8>,
        user_id: Option<u64>,
        before: Option<u64>,
        limit: Option<u8>,
    ) -> impl Future<Item = AuditLogs, Error = Error> {
        self.get(Route::GetAuditLogs {
            action_type,
            before,
            guild_id,
            limit,
            user_id,
        })
    }

    /// Gets current bot gateway.
    pub fn get_bot_gateway(&self) -> impl Future<Item = BotGateway, Error = Error> {
        self.get(Route::GetBotGateway)
    }

    /// Gets all invites for a channel.
    pub fn get_channel_invites(&self, channel_id: u64)
        -> impl Future<Item = Vec<RichInvite>, Error = Error> {
        self.get(Route::GetChannelInvites { channel_id })
    }

    /// Retrieves the webhooks for the given [channel][`GuildChannel`]'s Id.
    ///
    /// This method requires authentication.
    ///
    /// # Examples
    ///
    /// Retrieve all of the webhooks owned by a channel:
    ///
    /// ```rust,no_run
    /// use serenity::http;
    ///
    /// let channel_id = 81384788765712384;
    ///
    /// let webhooks = http::get_channel_webhooks(channel_id)
    ///     .expect("Error getting channel webhooks");
    /// ```
    ///
    /// [`GuildChannel`]: ../model/channel/struct.GuildChannel.html
    pub fn get_channel_webhooks(&self, channel_id: u64)
        -> impl Future<Item = Vec<Webhook>, Error = Error> {
        self.get(Route::GetChannelWebhooks { channel_id })
    }

    /// Gets channel information.
    pub fn get_channel(&self, channel_id: u64) -> impl Future<Item = Channel, Error = Error> {
        self.get(Route::GetChannel { channel_id })
    }

    /// Gets all channels in a guild.
    pub fn get_channels(&self, guild_id: u64)
        -> impl Future<Item = Vec<GuildChannel>, Error = Error> {
        self.get(Route::GetChannels { guild_id })
    }

    /// Gets information about the current application.
    ///
    /// **Note**: Only applications may use this endpoint.
    pub fn get_current_application_info(&self)
        -> impl Future<Item = CurrentApplicationInfo, Error = Error> {
        self.get(Route::GetCurrentApplicationInfo)
    }

    /// Gets information about the user we're connected with.
    pub fn get_current_user(&self, ) -> impl Future<Item = CurrentUser, Error = Error> {
        self.get(Route::GetCurrentUser)
    }

    /// Gets current gateway.
    pub fn get_gateway(&self) -> impl Future<Item = Gateway, Error = Error> {
        self.get(Route::GetGateway)
    }

    /// Gets guild information.
    pub fn get_guild(&self, guild_id: u64) -> impl Future<Item = PartialGuild, Error = Error> {
        self.get(Route::GetGuild { guild_id })
    }

    /// Gets a guild embed information.
    pub fn get_guild_embed(&self, guild_id: u64)
        -> impl Future<Item = GuildEmbed, Error = Error> {
        self.get(Route::GetGuildEmbed { guild_id })
    }

    /// Gets integrations that a guild has.
    pub fn get_guild_integrations(&self, guild_id: u64)
        -> impl Future<Item = Vec<Integration>, Error = Error> {
        self.get(Route::GetGuildIntegrations { guild_id })
    }

    /// Gets all invites to a guild.
    pub fn get_guild_invites(&self, guild_id: u64)
        -> impl Future<Item = Vec<RichInvite>, Error = Error> {
        self.get(Route::GetGuildInvites { guild_id })
    }

    /// Gets the members of a guild. Optionally pass a `limit` and the Id of the
    /// user to offset the result by.
    pub fn get_guild_members(
        &self,
        guild_id: u64,
        limit: Option<u64>,
        after: Option<u64>
    ) -> impl Future<Item = Vec<Member>, Error = Error> {
        let done = self.get(Route::GetGuildMembers { after, guild_id, limit })
            .and_then(move |mut v: Value| {
                if let Some(values) = v.as_array_mut() {
                    let num = Value::Number(Number::from(guild_id));

                    for value in values {
                        if let Some(element) = value.as_object_mut() {
                            element.insert("guild_id".to_string(), num.clone());
                        }
                    }
                }

                serde_json::from_value::<Vec<Member>>(v).map_err(From::from)
            });

        Box::new(done)
    }

    /// Gets the amount of users that can be pruned.
    pub fn get_guild_prune_count(&self, guild_id: u64, days: u16)
        -> impl Future<Item = GuildPrune, Error = Error> {
        self.get(Route::GetGuildPruneCount {
            days: days as u64,
            guild_id,
        })
    }

    /// Gets regions that a guild can use. If a guild has
    /// [`Feature::VipRegions`] enabled, then additional VIP-only regions are
    /// returned.
    ///
    /// [`Feature::VipRegions`]: ../model/enum.Feature.html#variant.VipRegions
    pub fn get_guild_regions(&self, guild_id: u64)
        -> impl Future<Item = Vec<VoiceRegion>, Error = Error> {
        self.get(Route::GetGuildRegions { guild_id })
    }

    /// Retrieves a list of roles in a [`Guild`].
    ///
    /// [`Guild`]: ../model/guild/struct.Guild.html
    pub fn get_guild_roles(&self, guild_id: u64)
        -> impl Future<Item = Vec<Role>, Error = Error> {
        self.get(Route::GetGuildRoles { guild_id })
    }

    /// Gets a guild's vanity URL if it has one.
    pub fn get_guild_vanity_url(&self, guild_id: u64)
        -> impl Future<Item = String, Error = Error> {
        #[derive(Deserialize)]
        struct GuildVanityUrl {
            code: String,
        }

        let done = self.get::<GuildVanityUrl>(
            Route::GetGuildVanityUrl { guild_id },
        ).map(|resp| {
            resp.code
        });

        Box::new(done)
    }

    /// Retrieves the webhooks for the given [guild][`Guild`]'s Id.
    ///
    /// This method requires authentication.
    ///
    /// # Examples
    ///
    /// Retrieve all of the webhooks owned by a guild:
    ///
    /// ```rust,no_run
    /// use serenity::http;
    ///
    /// let guild_id = 81384788765712384;
    ///
    /// let webhooks = http::get_guild_webhooks(guild_id)
    ///     .expect("Error getting guild webhooks");
    /// ```
    ///
    /// [`Guild`]: ../model/guild/struct.Guild.html
    pub fn get_guild_webhooks(&self, guild_id: u64)
        -> impl Future<Item = Vec<Webhook>, Error = Error> {
        self.get(Route::GetGuildWebhooks { guild_id })
    }

    /// Gets a paginated list of the current user's guilds.
    ///
    /// The `limit` has a maximum value of 100.
    ///
    /// [Discord's documentation][docs]
    ///
    /// # Examples
    ///
    /// Get the first 10 guilds after a certain guild's Id:
    ///
    /// ```rust,no_run
    /// use serenity::http::{GuildPagination, get_guilds};
    /// use serenity::model::GuildId;
    ///
    /// let guild_id = GuildId(81384788765712384);
    ///
    /// let guilds = get_guilds(&GuildPagination::After(guild_id), 10).unwrap();
    /// ```
    ///
    /// [docs]: https://discordapp.com/developers/docs/resources/user#get-current-user-guilds
    pub fn get_guilds(&self, target: &GuildPagination, limit: u64)
        -> impl Future<Item = Vec<GuildInfo>, Error = Error> {
        let (after, before) = match *target {
            GuildPagination::After(v) => (Some(v.0), None),
            GuildPagination::Before(v) => (None, Some(v.0)),
        };

        self.get(Route::GetGuilds { after, before, limit })
    }

    /// Gets information about a specific invite.
    pub fn get_invite<'a>(&self, code: &'a str, stats: bool)
        -> impl Future<Item = Invite, Error = Error> {
        self.get(Route::GetInvite { code, stats })
    }

    /// Gets member of a guild.
    pub fn get_member(&self, guild_id: u64, user_id: u64)
        -> impl Future<Item = Member, Error = Error> {
        let done = self.get::<Value>(Route::GetMember { guild_id, user_id })
            .and_then(move |mut v| {
                if let Some(map) = v.as_object_mut() {
                    map.insert("guild_id".to_string(), Value::Number(Number::from(guild_id)));
                }

                serde_json::from_value(v).map_err(From::from)
            });

        Box::new(done)
    }

    /// Gets a message by an Id, bots only.
    pub fn get_message(&self, channel_id: u64, message_id: u64)
        -> impl Future<Item = Message, Error = Error> {
        self.get(Route::GetMessage { channel_id, message_id })
    }

    /// Gets X messages from a channel.
    pub fn get_messages<F: FnOnce(GetMessages) -> GetMessages>(
        &self,
        channel_id: u64,
        f: F,
    ) -> Box<Future<Item = Vec<Message>, Error = Error>> {
        let mut map = f(GetMessages::default()).0;

        let limit = map.remove(&"limit").unwrap_or(50);
        let mut query = format!("?limit={}", limit);

        if let Some(after) = map.remove(&"after") {
            ftry!(write!(query, "&after={}", after));
        }

        if let Some(around) = map.remove(&"around") {
            ftry!(write!(query, "&around={}", around));
        }

        if let Some(before) = map.remove(&"before") {
            ftry!(write!(query, "&before={}", before));
        }

        Box::new(self.get(Route::GetMessages {
            channel_id,
            query,
        }))
    }

    /// Gets all pins of a channel.
    pub fn get_pins(&self, channel_id: u64) -> impl Future<Item = Vec<Message>, Error = Error> {
        self.get(Route::GetPins { channel_id })
    }

    /// Gets user Ids based on their reaction to a message.
    pub fn get_reaction_users(
        &self,
        channel_id: u64,
        message_id: u64,
        reaction_type: &ReactionType,
        limit: Option<u8>,
        after: Option<u64>
    ) -> impl Future<Item = Vec<User>, Error = Error> {
        let reaction = utils::reaction_type_data(reaction_type);
        self.get(Route::GetReactionUsers {
            limit: limit.unwrap_or(50),
            after,
            channel_id,
            message_id,
            reaction,
        })
    }

    /// Gets the current unresolved incidents from Discord's Status API.
    ///
    /// Does not require authentication.
    pub fn get_unresolved_incidents(&self) -> impl Future<Item = Vec<Incident>, Error = Error> {
        self.get::<HashMap<String, Value>>(Route::GetUnresolvedIncidents)
            .and_then(|mut map| {
                match map.remove("incidents") {
                    Some(v) => serde_json::from_value(v).map_err(From::from),
                    None => Ok(vec![]),
                }
            })
    }

    /// Gets the upcoming (planned) maintenances from Discord's Status API.
    ///
    /// Does not require authentication.
    pub fn get_upcoming_maintenances(&self) -> impl Future<Item = Vec<Maintenance>, Error = Error> {
        self.get::<HashMap<String, Value>>(Route::StatusMaintenancesUpcoming)
            .and_then(|mut map| {
                match map.remove("scheduled_maintenances") {
                    Some(v) => serde_json::from_value(v).map_err(From::from),
                    None => Ok(vec![]),
                }
            })
    }

    /// Gets a user by Id.
    pub fn get_user(&self, user_id: u64) -> impl Future<Item = User, Error = Error> {
        self.get(Route::GetUser { user_id })
    }

    /// Gets our DM channels.
    pub fn get_user_dm_channels(&self)
        -> impl Future<Item = Vec<PrivateChannel>, Error = Error> {
        self.get(Route::GetUserDmChannels)
    }

    /// Gets all voice regions.
    pub fn get_voice_regions(&self) -> impl Future<Item = Vec<VoiceRegion>, Error = Error> {
        self.get(Route::GetVoiceRegions)
    }

    /// Retrieves a webhook given its Id.
    ///
    /// This method requires authentication, whereas [`get_webhook_with_token`] does
    /// not.
    ///
    /// # Examples
    ///
    /// Retrieve a webhook by Id:
    ///
    /// ```rust,no_run
    /// use serenity::http;
    ///
    /// let id = 245037420704169985;
    /// let webhook = http::get_webhook(id).expect("Error getting webhook");
    /// ```
    ///
    /// [`get_webhook_with_token`]: fn.get_webhook_with_token.html
    pub fn get_webhook(&self, webhook_id: u64) -> impl Future<Item = Webhook, Error = Error> {
        self.get(Route::GetWebhook { webhook_id })
    }

    /// Retrieves a webhook given its Id and unique token.
    ///
    /// This method does _not_ require authentication.
    ///
    /// # Examples
    ///
    /// Retrieve a webhook by Id and its unique token:
    ///
    /// ```rust,no_run
    /// use serenity::http;
    ///
    /// let id = 245037420704169985;
    /// let token = "ig5AO-wdVWpCBtUUMxmgsWryqgsW3DChbKYOINftJ4DCrUbnkedoYZD0VOH1QLr-S3sV";
    ///
    /// let webhook = http::get_webhook_with_token(id, token)
    ///     .expect("Error getting webhook");
    /// ```
    pub fn get_webhook_with_token<'a>(
        &self,
        webhook_id: u64,
        token: &'a str,
    ) -> impl Future<Item = Webhook, Error = Error> {
        self.get(Route::GetWebhookWithToken { token, webhook_id })
    }

    /// Kicks a member from a guild.
    pub fn kick_member(&self, guild_id: u64, user_id: u64)
        -> impl Future<Item = (), Error = Error> {
        self.verify(Route::KickMember { guild_id, user_id }, None)
    }

    /// Leaves a group DM.
    pub fn leave_group(&self, group_id: u64) -> impl Future<Item = (), Error = Error> {
        self.verify(Route::DeleteChannel {
            channel_id: group_id,
        }, None)
    }

    /// Leaves a guild.
    pub fn leave_guild(&self, guild_id: u64) -> impl Future<Item = (), Error = Error> {
        self.verify(Route::LeaveGuild { guild_id }, None)
    }

    /// Deletes a user from group DM.
    pub fn remove_group_recipient(&self, group_id: u64, user_id: u64)
        -> impl Future<Item = (), Error = Error> {
        self.verify(Route::RemoveGroupRecipient { group_id, user_id }, None)
    }

    /// Sends file(s) to a channel.
    ///
    /// # Errors
    ///
    /// Returns an
    /// [`HttpError::InvalidRequest(PayloadTooLarge)`][`HttpError::InvalidRequest`]
    /// if the file is too large to send.
    ///
    /// [`HttpError::InvalidRequest`]: enum.HttpError.html#variant.InvalidRequest
    pub fn send_files<F, T, It>(
        &self,
        channel_id: u64,
        files: It,
        f: F,
    ) -> Box<Future<Item = Message, Error = Error>>
        where F: FnOnce(CreateMessage) -> CreateMessage,
              T: Into<AttachmentType>,
              It: IntoIterator<Item = T> {
        let msg = f(CreateMessage::default());
        let map = serenity_utils::vecmap_to_json_map(msg.0);

        let uri = try_uri!(Path::channel_messages(channel_id).as_ref());
        let mut form = Form::default();
        let mut file_num = "0".to_string();

        for file in files {
            match file.into() {
                AttachmentType::Bytes((mut bytes, filename)) => {
                    form.add_reader_file(
                        file_num.to_owned(),
                        Cursor::new(bytes),
                        filename,
                    );
                },
                AttachmentType::File((mut f, filename)) => {
                    form.add_reader_file(
                        file_num.to_owned(),
                        f,
                        filename,
                    );
                },
            }

            unsafe {
                let vec = file_num.as_mut_vec();
                vec[0] += 1;
            }
        }

        for (k, v) in map.into_iter() {
            match v {
                Value::Bool(false) => form.add_text(k, "false"),
                Value::Bool(true) => form.add_text(k, "true"),
                Value::Number(inner) => form.add_text(k, inner.to_string()),
                Value::String(inner) => form.add_text(k, inner),
                Value::Object(inner) => form.add_text(k, ftry!(serde_json::to_string(&inner))),
                _ => continue,
            }
        }

        let mut request_base = Request::get(uri);
        let request = ftry!(form.set_body(&mut request_base));

        let client = Rc::clone(&self.multiparter);

        let done = client.request(request)
            .from_err()
            .and_then(verify_status)
            .and_then(|res| res.into_body().concat2().map_err(From::from))
            .and_then(|body| serde_json::from_slice(&body).map_err(From::from));

        Box::new(done)
    }

    /// Sends a message to a channel.
    pub fn send_message<F>(&self, channel_id: u64, f: F) -> impl Future<Item = Message, Error = Error>
        where F: FnOnce(CreateMessage) -> CreateMessage {
        let msg = f(CreateMessage::default());
        let map = Value::Object(serenity_utils::vecmap_to_json_map(msg.0));

        self.post(Route::CreateMessage { channel_id }, Some(&map))
    }

    /// Pins a message in a channel.
    pub fn pin_message(&self, channel_id: u64, message_id: u64)
        -> impl Future<Item = (), Error = Error> {
        self.verify(Route::PinMessage { channel_id, message_id }, None)
    }

    /// Unbans a user from a guild.
    pub fn remove_ban(&self, guild_id: u64, user_id: u64)
        -> impl Future<Item = (), Error = Error> {
        self.verify(Route::RemoveBan { guild_id, user_id }, None)
    }

    /// Deletes a single [`Role`] from a [`Member`] in a [`Guild`].
    ///
    /// **Note**: Requires the [Manage Roles] permission and respect of role
    /// hierarchy.
    ///
    /// [`Guild`]: ../model/guild/struct.Guild.html
    /// [`Member`]: ../model/guild/struct.Member.html
    /// [`Role`]: ../model/guild/struct.Role.html
    /// [Manage Roles]: ../model/permissions/constant.MANAGE_ROLES.html
    pub fn remove_member_role(
        &self,
        guild_id: u64,
        user_id: u64,
        role_id: u64,
    ) -> impl Future<Item = (), Error = Error> {
        self.verify(
            Route::RemoveMemberRole { guild_id, role_id, user_id },
            None,
        )
    }

    /// Starts removing some members from a guild based on the last time they've been online.
    pub fn start_guild_prune(&self, guild_id: u64, days: u16)
        -> impl Future<Item = GuildPrune, Error = Error> {
        self.post(Route::StartGuildPrune {
            days: days as u64,
            guild_id,
        }, None)
    }

    /// Starts syncing an integration with a guild.
    pub fn start_integration_sync(&self, guild_id: u64, integration_id: u64)
        -> impl Future<Item = (), Error = Error> {
        self.verify(
            Route::StartIntegrationSync { guild_id, integration_id },
            None,
        )
    }

    /// Unpins a message from a channel.
    pub fn unpin_message(&self, channel_id: u64, message_id: u64)
        -> impl Future<Item = (), Error = Error> {
        self.verify(Route::UnpinMessage { channel_id, message_id }, None)
    }

    fn delete<'a, T: DeserializeOwned + 'static>(
        &self,
        route: Route<'a>,
        map: Option<&Value>,
    ) -> impl Future<Item = T, Error = Error> {
        self.request(route, map)
    }

    fn get<'a, T: DeserializeOwned + 'static>(&self, route: Route<'a>)
        -> impl Future<Item = T, Error = Error> {
        self.request(route, None)
    }

    fn patch<'a, T: DeserializeOwned + 'static>(
        &self,
        route: Route<'a>,
        map: Option<&Value>,
    ) -> impl Future<Item = T, Error = Error> {
        self.request(route, map)
    }

    fn post<'a, T: DeserializeOwned + 'static>(
        &self,
        route: Route<'a>,
        map: Option<&Value>,
    ) -> impl Future<Item = T, Error = Error> {
        self.request(route, map)
    }

    fn build_request(
        &self,
        method: LightMethod,
        url: Cow<str>,
        map: Option<&Value>
    ) -> Result<Request<Body>> {
        let built_uri = url.as_ref();

        let body = match map {
            Some(value) => {
                serde_json::to_vec(value)?
            },
            None => vec![],
        };

        Request::builder()
            .uri(built_uri)
            .method(method.hyper_method())
            .header(AUTHORIZATION, &self.token()[..])
            .header(CONTENT_TYPE, HeaderValue::from_static(APPLICATION_JSON.as_ref()))
            .body(body.into())
            .map_err(|e| HttpError::Http(e))
    }

    fn request<'a, T: DeserializeOwned + 'static>(
        &self,
        route: Route<'a>,
        map: Option<&Value>,
    ) -> Box<Future<Item = T, Error = Error>> {
        let (method, path, url) = route.deconstruct();

<<<<<<< HEAD
        let request = ftry!(self.build_request(method, url, map));
=======
        let uri = try_uri!(url.as_ref());
        let mut request_builder = Request::builder();
        request_builder.method(method.hyper_method())
            .header(AUTHORIZATION, &self.token()[..])
            .header(CONTENT_TYPE, "Application/json")
            .uri(uri);

        let request = match map {
            Some(value) => {
                let body = ftry!(serde_json::to_vec(value));

                ftry!(request_builder.body(body.into()))
            },
            None => ftry!(request_builder.body(vec![].into())),
        };
>>>>>>> 513b8708

        let client = Rc::clone(&self.client);

        Box::new(ftry!(self.ratelimiter.try_borrow_mut()).take(&path)
            .and_then(move |_| client.request(request).map_err(From::from))
            .from_err()
            .and_then(verify_status)
            .and_then(|res| res.into_body().concat2().map_err(From::from))
            .and_then(|body| serde_json::from_slice(&body).map_err(From::from)))
    }

    fn verify<'a>(
        &self,
        route: Route<'a>,
        map: Option<&Value>,
    ) -> Box<Future<Item = (), Error = Error>> {
        let (method, path, url) = route.deconstruct();

<<<<<<< HEAD
        let request = ftry!(self.build_request(method, url, map));
=======
        let uri = try_uri!(url.as_ref());
        let mut request_builder = Request::builder();
        request_builder.method(method.hyper_method())
            .header(AUTHORIZATION, &self.token()[..])
            .header(CONTENT_TYPE, "Application/json")
            .uri(uri);

        let request = match map {
            Some(value) => {
                let body = ftry!(serde_json::to_vec(value));

                ftry!(request_builder.body(body.into()))
            },
            None => ftry!(request_builder.body(vec![].into())),
        };
>>>>>>> 513b8708

        let client = Rc::clone(&self.client);

        Box::new(ftry!(self.ratelimiter.try_borrow_mut()).take(&path)
            .and_then(move |_| client.request(request).map_err(From::from))
            .map_err(From::from)
            .and_then(verify_status)
            .map(|_| ()))
    }

    fn token(&self) -> String {
        let pointer = Rc::into_raw(Rc::clone(&self.token));
        let token = unsafe {
            (*pointer).clone()
        };

        unsafe {
            drop(Rc::from_raw(pointer));
        }

        token
    }
}


/// Verifies the status of the response according to the method used to create
/// the accompanying request.
///
/// If the status code is correct (a 200 is expected and the response status is
/// also 200), then the future resolves. Otherwise, a leaf future is returned
/// with an error as the `Error` type.
///
/// # Errors
///
/// Returns [`Error::InvalidRequest`] if the response status code is unexpected.
///
/// [`Error::InvalidRequest`]: enum.Error.html#variant.InvalidRequest
fn verify_status(response: Response<Body>) ->
    Box<Future<Item = Response<Body>, Error = Error>> {
    if response.status().is_success() {
        Box::new(future::ok(response))
    } else {
        Box::new(future::err(Error::Http(HttpError::InvalidRequest(response))))
    }
}

/// Enum that allows a user to pass a `Path` or a `File` type to `send_files`.
#[derive(Debug)]
pub enum AttachmentType {
    /// Indicates that the `AttachmentType` is a byte slice with a filename.
    Bytes((Vec<u8>, String)),
    /// Indicates that the `AttachmentType` is a `File`
    File((File, String)),
}

impl From<(Vec<u8>, String)> for AttachmentType {
    fn from(params: (Vec<u8>, String)) -> AttachmentType {
        AttachmentType::Bytes(params)
    }
}

impl From<(File, String)> for AttachmentType {
    fn from(f: (File, String)) -> AttachmentType {
        AttachmentType::File((f.0, f.1))
    }
}

/// Representation of the method of a query to send for the [`get_guilds`]
/// function.
///
/// [`get_guilds`]: fn.get_guilds.html
pub enum GuildPagination {
    /// The Id to get the guilds after.
    After(GuildId),
    /// The Id to get the guilds before.
    Before(GuildId),
}<|MERGE_RESOLUTION|>--- conflicted
+++ resolved
@@ -51,7 +51,6 @@
 use self::ratelimiting::RateLimiter;
 use serde::de::DeserializeOwned;
 use serde_json::{self, Number, Value};
-<<<<<<< HEAD
 use std::{
     borrow::Cow,
     cell::RefCell,
@@ -61,15 +60,6 @@
     rc::Rc,
     str::FromStr,
 };
-=======
-use std::cell::RefCell;
-use std::collections::HashMap;
-use std::fmt::Write;
-use std::fs::File;
-use std::rc::Rc;
-use std::str::FromStr;
-use tokio::reactor::Handle;
->>>>>>> 513b8708
 use ::builder::*;
 use ::{Error, utils as serenity_utils};
 
@@ -1555,25 +1545,7 @@
     ) -> Box<Future<Item = T, Error = Error>> {
         let (method, path, url) = route.deconstruct();
 
-<<<<<<< HEAD
         let request = ftry!(self.build_request(method, url, map));
-=======
-        let uri = try_uri!(url.as_ref());
-        let mut request_builder = Request::builder();
-        request_builder.method(method.hyper_method())
-            .header(AUTHORIZATION, &self.token()[..])
-            .header(CONTENT_TYPE, "Application/json")
-            .uri(uri);
-
-        let request = match map {
-            Some(value) => {
-                let body = ftry!(serde_json::to_vec(value));
-
-                ftry!(request_builder.body(body.into()))
-            },
-            None => ftry!(request_builder.body(vec![].into())),
-        };
->>>>>>> 513b8708
 
         let client = Rc::clone(&self.client);
 
@@ -1592,25 +1564,7 @@
     ) -> Box<Future<Item = (), Error = Error>> {
         let (method, path, url) = route.deconstruct();
 
-<<<<<<< HEAD
         let request = ftry!(self.build_request(method, url, map));
-=======
-        let uri = try_uri!(url.as_ref());
-        let mut request_builder = Request::builder();
-        request_builder.method(method.hyper_method())
-            .header(AUTHORIZATION, &self.token()[..])
-            .header(CONTENT_TYPE, "Application/json")
-            .uri(uri);
-
-        let request = match map {
-            Some(value) => {
-                let body = ftry!(serde_json::to_vec(value));
-
-                ftry!(request_builder.body(body.into()))
-            },
-            None => ftry!(request_builder.body(vec![].into())),
-        };
->>>>>>> 513b8708
 
         let client = Rc::clone(&self.client);
 
