--- conflicted
+++ resolved
@@ -136,13 +136,10 @@
 extern crate native_tls;
 #[cfg(feature = "opus")]
 extern crate opus;
-<<<<<<< HEAD
 #[cfg(feature = "owning_ref")]
 extern crate owning_ref;
 #[cfg(feature = "parking_lot")]
 extern crate parking_lot;
-=======
->>>>>>> 6b5f3b98
 #[cfg(feature = "rand")]
 extern crate rand;
 #[cfg(feature = "sodiumoxide")]
