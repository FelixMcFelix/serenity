use chrono::{DateTime, FixedOffset};
use model::prelude::*;
<<<<<<< HEAD
use std::fmt::{
    Display,
    Formatter,
    Result as FmtResult
};
use super::deserialize_single_recipient;

#[cfg(feature = "model")]
use builder::{
    CreateMessage,
    EditMessage,
    GetMessages
};
#[cfg(feature = "model")]
use http::AttachmentType;
#[cfg(feature = "model")]
use internal::RwLockExt;

=======
use std::cell::RefCell;
use std::fmt::{Display, Formatter, Result as FmtResult};
use std::rc::Rc;
use super::deserialize_single_recipient;

>>>>>>> 45673383
/// A Direct Message text channel with another user.
#[derive(Clone, Debug, Deserialize, Serialize)]
pub struct PrivateChannel {
    /// The unique Id of the private channel.
    ///
    /// Can be used to calculate the first message's creation date.
    pub id: ChannelId,
    /// The Id of the last message sent.
    pub last_message_id: Option<MessageId>,
    /// Timestamp of the last time a [`Message`] was pinned.
    ///
    /// [`Message`]: struct.Message.html
    pub last_pin_timestamp: Option<DateTime<FixedOffset>>,
    /// Indicator of the type of channel this is.
    ///
    /// This should always be [`ChannelType::Private`].
    ///
    /// [`ChannelType::Private`]: enum.ChannelType.html#variant.Private
    #[serde(rename = "type")]
    pub kind: ChannelType,
    /// The recipient to the private channel.
    #[serde(deserialize_with = "deserialize_single_recipient",
            rename = "recipients",
            serialize_with = "serialize_user")]
    pub recipient: Rc<RefCell<User>>,
}

impl PrivateChannel {
<<<<<<< HEAD
    /// Broadcasts that the current user is typing to the recipient.
    pub fn broadcast_typing(&self) -> Result<()> { self.id.broadcast_typing() }

    /// React to a [`Message`] with a custom [`Emoji`] or unicode character.
    ///
    /// [`Message::react`] may be a more suited method of reacting in most
    /// cases.
    ///
    /// Requires the [Add Reactions] permission, _if_ the current user is the
    /// first user to perform a react with a certain emoji.
    ///
    /// [`Emoji`]: struct.Emoji.html
    /// [`Message`]: struct.Message.html
    /// [`Message::react`]: struct.Message.html#method.react
    /// [Add Reactions]: permissions/constant.ADD_REACTIONS.html
    pub fn create_reaction<M, R>(&self, message_id: M, reaction_type: R) -> Result<()>
        where M: Into<MessageId>, R: Into<ReactionType> {
        self.id.create_reaction(message_id, reaction_type)
    }

    /// Deletes the channel. This does not delete the contents of the channel,
    /// and is equivalent to closing a private channel on the client, which can
    /// be re-opened.
    #[inline]
    pub fn delete(&self) -> Result<Channel> { self.id.delete() }

    /// Deletes all messages by Ids from the given vector in the channel.
    ///
    /// Refer to [`Channel::delete_messages`] for more information.
    ///
    /// Requires the [Manage Messages] permission.
    ///
    /// **Note**: Messages that are older than 2 weeks can't be deleted using
    /// this method.
    ///
    /// # Errors
    ///
    /// Returns [`ModelError::BulkDeleteAmount`] if an attempt was made to
    /// delete either 0 or more than 100 messages.
    ///
    /// [`Channel::delete_messages`]: enum.Channel.html#method.delete_messages
    /// [`ModelError::BulkDeleteAmount`]: ../enum.ModelError.html#variant.BulkDeleteAmount
    /// [Manage Messages]: permissions/constant.MANAGE_MESSAGES.html
    #[inline]
    pub fn delete_messages<T: AsRef<MessageId>, It: IntoIterator<Item=T>>(&self, message_ids: It) -> Result<()> {
        self.id.delete_messages(message_ids)
    }

    /// Deletes all permission overrides in the channel from a member
    /// or role.
    ///
    /// **Note**: Requires the [Manage Channel] permission.
    ///
    /// [Manage Channel]: permissions/constant.MANAGE_CHANNELS.html
    #[inline]
    pub fn delete_permission(&self, permission_type: PermissionOverwriteType) -> Result<()> {
        self.id.delete_permission(permission_type)
    }

    /// Deletes the given [`Reaction`] from the channel.
    ///
    /// **Note**: Requires the [Manage Messages] permission, _if_ the current
    /// user did not perform the reaction.
    ///
    /// [`Reaction`]: struct.Reaction.html
    /// [Manage Messages]: permissions/constant.MANAGE_MESSAGES.html
    #[inline]
    pub fn delete_reaction<M, R>(&self,
                                 message_id: M,
                                 user_id: Option<UserId>,
                                 reaction_type: R)
                                 -> Result<()>
        where M: Into<MessageId>, R: Into<ReactionType> {
        self.id.delete_reaction(message_id, user_id, reaction_type)
    }

    /// Edits a [`Message`] in the channel given its Id.
    ///
    /// Message editing preserves all unchanged message data.
    ///
    /// Refer to the documentation for [`EditMessage`] for more information
    /// regarding message restrictions and requirements.
    ///
    /// **Note**: Requires that the current user be the author of the message.
    ///
    /// # Errors
    ///
    /// Returns a [`ModelError::MessageTooLong`] if the content of the message
    /// is over the [`the limit`], containing the number of unicode code points
    /// over the limit.
    ///
    /// [`ModelError::MessageTooLong`]: enum.ModelError.html#variant.MessageTooLong
    /// [`EditMessage`]: ../builder/struct.EditMessage.html
    /// [`Message`]: struct.Message.html
    /// [`the limit`]: ../builder/struct.EditMessage.html#method.content
    #[inline]
    pub fn edit_message<F, M>(&self, message_id: M, f: F) -> Result<Message>
        where F: FnOnce(EditMessage) -> EditMessage, M: Into<MessageId> {
        self.id.edit_message(message_id, f)
    }

    /// Determines if the channel is NSFW.
    ///
    /// Refer to [`utils::is_nsfw`] for more details.
    ///
    /// **Note**: This method is for consistency. This will always return
    /// `false`, due to DMs not being considered NSFW.
    ///
    /// [`utils::is_nsfw`]: ../../utils/fn.is_nsfw.html
    #[inline]
    pub fn is_nsfw(&self) -> bool { false }

    /// Gets a message from the channel.
    ///
    /// Requires the [Read Message History] permission.
    ///
    /// [Read Message History]: permissions/constant.READ_MESSAGE_HISTORY.html
    #[inline]
    pub fn message<M: Into<MessageId>>(&self, message_id: M) -> Result<Message> {
        self.id.message(message_id)
    }

    /// Gets messages from the channel.
    ///
    /// Refer to [`Channel::messages`] for more information.
    ///
    /// Requires the [Read Message History] permission.
    ///
    /// [`Channel::messages`]: enum.Channel.html#method.messages
    /// [Read Message History]: permissions/constant.READ_MESSAGE_HISTORY.html
    #[inline]
    pub fn messages<F>(&self, f: F) -> Result<Vec<Message>>
        where F: FnOnce(GetMessages) -> GetMessages {
        self.id.messages(f)
    }

=======
>>>>>>> 45673383
    /// Returns "DM with $username#discriminator".
    pub fn name(&self) -> String {
        format!("DM with {}", self.recipient.borrow().tag())
    }
}

impl Display for PrivateChannel {
    /// Formats the private channel, displaying the recipient's username.
    fn fmt(&self, f: &mut Formatter) -> FmtResult {
        f.write_str(&self.recipient.borrow().name)
    }
}<|MERGE_RESOLUTION|>--- conflicted
+++ resolved
@@ -1,31 +1,10 @@
 use chrono::{DateTime, FixedOffset};
 use model::prelude::*;
-<<<<<<< HEAD
-use std::fmt::{
-    Display,
-    Formatter,
-    Result as FmtResult
-};
-use super::deserialize_single_recipient;
-
-#[cfg(feature = "model")]
-use builder::{
-    CreateMessage,
-    EditMessage,
-    GetMessages
-};
-#[cfg(feature = "model")]
-use http::AttachmentType;
-#[cfg(feature = "model")]
-use internal::RwLockExt;
-
-=======
 use std::cell::RefCell;
 use std::fmt::{Display, Formatter, Result as FmtResult};
 use std::rc::Rc;
 use super::deserialize_single_recipient;
 
->>>>>>> 45673383
 /// A Direct Message text channel with another user.
 #[derive(Clone, Debug, Deserialize, Serialize)]
 pub struct PrivateChannel {
@@ -54,145 +33,6 @@
 }
 
 impl PrivateChannel {
-<<<<<<< HEAD
-    /// Broadcasts that the current user is typing to the recipient.
-    pub fn broadcast_typing(&self) -> Result<()> { self.id.broadcast_typing() }
-
-    /// React to a [`Message`] with a custom [`Emoji`] or unicode character.
-    ///
-    /// [`Message::react`] may be a more suited method of reacting in most
-    /// cases.
-    ///
-    /// Requires the [Add Reactions] permission, _if_ the current user is the
-    /// first user to perform a react with a certain emoji.
-    ///
-    /// [`Emoji`]: struct.Emoji.html
-    /// [`Message`]: struct.Message.html
-    /// [`Message::react`]: struct.Message.html#method.react
-    /// [Add Reactions]: permissions/constant.ADD_REACTIONS.html
-    pub fn create_reaction<M, R>(&self, message_id: M, reaction_type: R) -> Result<()>
-        where M: Into<MessageId>, R: Into<ReactionType> {
-        self.id.create_reaction(message_id, reaction_type)
-    }
-
-    /// Deletes the channel. This does not delete the contents of the channel,
-    /// and is equivalent to closing a private channel on the client, which can
-    /// be re-opened.
-    #[inline]
-    pub fn delete(&self) -> Result<Channel> { self.id.delete() }
-
-    /// Deletes all messages by Ids from the given vector in the channel.
-    ///
-    /// Refer to [`Channel::delete_messages`] for more information.
-    ///
-    /// Requires the [Manage Messages] permission.
-    ///
-    /// **Note**: Messages that are older than 2 weeks can't be deleted using
-    /// this method.
-    ///
-    /// # Errors
-    ///
-    /// Returns [`ModelError::BulkDeleteAmount`] if an attempt was made to
-    /// delete either 0 or more than 100 messages.
-    ///
-    /// [`Channel::delete_messages`]: enum.Channel.html#method.delete_messages
-    /// [`ModelError::BulkDeleteAmount`]: ../enum.ModelError.html#variant.BulkDeleteAmount
-    /// [Manage Messages]: permissions/constant.MANAGE_MESSAGES.html
-    #[inline]
-    pub fn delete_messages<T: AsRef<MessageId>, It: IntoIterator<Item=T>>(&self, message_ids: It) -> Result<()> {
-        self.id.delete_messages(message_ids)
-    }
-
-    /// Deletes all permission overrides in the channel from a member
-    /// or role.
-    ///
-    /// **Note**: Requires the [Manage Channel] permission.
-    ///
-    /// [Manage Channel]: permissions/constant.MANAGE_CHANNELS.html
-    #[inline]
-    pub fn delete_permission(&self, permission_type: PermissionOverwriteType) -> Result<()> {
-        self.id.delete_permission(permission_type)
-    }
-
-    /// Deletes the given [`Reaction`] from the channel.
-    ///
-    /// **Note**: Requires the [Manage Messages] permission, _if_ the current
-    /// user did not perform the reaction.
-    ///
-    /// [`Reaction`]: struct.Reaction.html
-    /// [Manage Messages]: permissions/constant.MANAGE_MESSAGES.html
-    #[inline]
-    pub fn delete_reaction<M, R>(&self,
-                                 message_id: M,
-                                 user_id: Option<UserId>,
-                                 reaction_type: R)
-                                 -> Result<()>
-        where M: Into<MessageId>, R: Into<ReactionType> {
-        self.id.delete_reaction(message_id, user_id, reaction_type)
-    }
-
-    /// Edits a [`Message`] in the channel given its Id.
-    ///
-    /// Message editing preserves all unchanged message data.
-    ///
-    /// Refer to the documentation for [`EditMessage`] for more information
-    /// regarding message restrictions and requirements.
-    ///
-    /// **Note**: Requires that the current user be the author of the message.
-    ///
-    /// # Errors
-    ///
-    /// Returns a [`ModelError::MessageTooLong`] if the content of the message
-    /// is over the [`the limit`], containing the number of unicode code points
-    /// over the limit.
-    ///
-    /// [`ModelError::MessageTooLong`]: enum.ModelError.html#variant.MessageTooLong
-    /// [`EditMessage`]: ../builder/struct.EditMessage.html
-    /// [`Message`]: struct.Message.html
-    /// [`the limit`]: ../builder/struct.EditMessage.html#method.content
-    #[inline]
-    pub fn edit_message<F, M>(&self, message_id: M, f: F) -> Result<Message>
-        where F: FnOnce(EditMessage) -> EditMessage, M: Into<MessageId> {
-        self.id.edit_message(message_id, f)
-    }
-
-    /// Determines if the channel is NSFW.
-    ///
-    /// Refer to [`utils::is_nsfw`] for more details.
-    ///
-    /// **Note**: This method is for consistency. This will always return
-    /// `false`, due to DMs not being considered NSFW.
-    ///
-    /// [`utils::is_nsfw`]: ../../utils/fn.is_nsfw.html
-    #[inline]
-    pub fn is_nsfw(&self) -> bool { false }
-
-    /// Gets a message from the channel.
-    ///
-    /// Requires the [Read Message History] permission.
-    ///
-    /// [Read Message History]: permissions/constant.READ_MESSAGE_HISTORY.html
-    #[inline]
-    pub fn message<M: Into<MessageId>>(&self, message_id: M) -> Result<Message> {
-        self.id.message(message_id)
-    }
-
-    /// Gets messages from the channel.
-    ///
-    /// Refer to [`Channel::messages`] for more information.
-    ///
-    /// Requires the [Read Message History] permission.
-    ///
-    /// [`Channel::messages`]: enum.Channel.html#method.messages
-    /// [Read Message History]: permissions/constant.READ_MESSAGE_HISTORY.html
-    #[inline]
-    pub fn messages<F>(&self, f: F) -> Result<Vec<Message>>
-        where F: FnOnce(GetMessages) -> GetMessages {
-        self.id.messages(f)
-    }
-
-=======
->>>>>>> 45673383
     /// Returns "DM with $username#discriminator".
     pub fn name(&self) -> String {
         format!("DM with {}", self.recipient.borrow().tag())
