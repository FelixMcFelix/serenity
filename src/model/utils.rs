--- conflicted
+++ resolved
@@ -1,17 +1,11 @@
 use serde::de::Error as DeError;
 use serde::ser::{SerializeSeq, Serialize, Serializer};
-<<<<<<< HEAD
 use std::{
+    cell::RefCell,
     collections::HashMap,
     hash::Hash,
-    sync::Arc
+    rc::Rc,
 };
-=======
-use std::cell::RefCell;
-use std::collections::HashMap;
-use std::hash::Hash;
-use std::rc::Rc;
->>>>>>> 45673383
 use super::prelude::*;
 
 #[cfg(all(feature = "cache", feature = "model"))]
