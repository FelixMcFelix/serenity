--- conflicted
+++ resolved
@@ -5,7 +5,6 @@
     coder::Encoder as OpusEncoder,
     softclip::SoftClip,
 };
-<<<<<<< HEAD
 use crate::{
     constants::VOICE_GATEWAY_VERSION,
     gateway::WsClient,
@@ -24,20 +23,6 @@
             EventMessage,
             Interconnect,
             TrackStateChange,
-=======
-use parking_lot::Mutex;
-use rand::random;
-use serde::Deserialize;
-use std::{
-    collections::HashMap,
-    io::Write,
-    net::{SocketAddr, ToSocketAddrs, UdpSocket},
-    sync::{
-        mpsc::{
-            self,
-            Receiver as MpscReceiver,
-            Sender as MpscSender
->>>>>>> cdf42b60
         },
         tracks::{Track, PlayMode},
         CRYPTO_MODE,
@@ -53,74 +38,33 @@
     rtp::{
         MutableRtpPacket,
         RtpPacket,
-        RtpType,
     },
     MutablePacket,
     Packet,
 };
-<<<<<<< HEAD
-=======
-use xsalsa20poly1305::{
-    aead::{Aead, NewAead},
-    Key, Nonce, XSalsa20Poly1305, KEY_SIZE,
-};
-
-use super::audio::{AudioReceiver, AudioType, HEADER_LEN, SAMPLE_RATE, DEFAULT_BITRATE, LockedAudio};
-use super::connection_info::ConnectionInfo;
-use super::{payload, VoiceError, CRYPTO_MODE};
-use url::Url;
->>>>>>> cdf42b60
 use log::{debug, info, warn};
 use rand::random;
 use serde::Deserialize;
-use sodiumoxide::crypto::secretbox::{
-    self,
-    MACBYTES,
-    NONCEBYTES,
-    Key,
-};
 use std::net::{SocketAddr, ToSocketAddrs, UdpSocket};
 use url::Url;
+use xsalsa20poly1305::{
+    aead::{AeadInPlace, NewAead},
+    KEY_SIZE,
+    TAG_SIZE,
+    Key,
+    Nonce, 
+    XSalsa20Poly1305 as Cipher,
+};
 
 #[cfg(not(feature = "native_tls_backend"))]
 use crate::internal::ws_impl::create_rustls_client;
 
-<<<<<<< HEAD
 pub(crate) struct Connection {
+    cipher: Cipher,
     pub(crate) connection_info: ConnectionInfo,
     destination: SocketAddr,
     encoder: OpusEncoder,
-    key: Key,
     packet: [u8; VOICE_PACKET_MAX],
-=======
-enum ReceiverStatus {
-    Udp(Vec<u8>),
-    Websocket(VoiceEvent),
-}
-
-#[allow(dead_code)]
-struct ThreadItems {
-    rx: MpscReceiver<ReceiverStatus>,
-    tx: MpscSender<ReceiverStatus>,
-    udp_close_sender: MpscSender<i32>,
-    udp_thread: JoinHandle<()>,
-    ws_close_sender: MpscSender<i32>,
-    ws_thread: JoinHandle<()>,
-}
-
-pub struct Connection {
-    audio_timer: Timer,
-    cipher: XSalsa20Poly1305,
-    client: Arc<Mutex<WsClient>>,
-    connection_info: ConnectionInfo,
-    decoder_map: HashMap<(u32, Channels), OpusDecoder>,
-    destination: SocketAddr,
-    encoder: OpusEncoder,
-    encoder_stereo: bool,
-    keepalive_timer: Timer,
-    last_heartbeat_nonce: Option<u64>,
-    sequence: u16,
->>>>>>> cdf42b60
     silence_frames: u8,
     soft_clip: SoftClip,
     udp: UdpSocket,
@@ -238,7 +182,7 @@
         rtp.set_ssrc(ready.ssrc);
 
         interconnect.aux_packets.send(AuxPacketMessage::UdpDestination(destination))?;
-        interconnect.aux_packets.send(AuxPacketMessage::UdpKey(key.clone()))?;
+        interconnect.aux_packets.send(AuxPacketMessage::UdpCipher(cipher.clone()))?;
         interconnect.aux_packets.send(AuxPacketMessage::SetKeepalive(hello.heartbeat_interval))?;
         interconnect.aux_packets.send(AuxPacketMessage::SetSsrc(ready.ssrc))?;
         interconnect.aux_packets.send(AuxPacketMessage::Udp(
@@ -248,25 +192,11 @@
         interconnect.aux_packets.send(AuxPacketMessage::Ws(Box::new(client)))?;
 
         Ok(Connection {
-<<<<<<< HEAD
-=======
-            audio_timer: Timer::new(1000 * 60 * 4),
             cipher,
-            client: mutexed_client,
->>>>>>> cdf42b60
             connection_info: info,
             destination,
             encoder,
-<<<<<<< HEAD
-            key,
             packet,
-=======
-            encoder_stereo: false,
-            keepalive_timer: Timer::new(temp_heartbeat),
-            last_heartbeat_nonce: None,
-            udp,
-            sequence: 0,
->>>>>>> cdf42b60
             silence_frames: 0,
             soft_clip,
             udp,
@@ -331,62 +261,12 @@
     #[inline]
     fn mix_tracks<'a>(
         &mut self,
-<<<<<<< HEAD
         tracks: &mut Vec<Track>,
         opus_frame: &'a mut [u8],
         mix_buffer: &mut [f32; STEREO_FRAME_SIZE],
         interconnect: &Interconnect,
     ) -> Result<(usize, &'a[u8])> {
         let mut len = 0;
-=======
-        receiver: &mut Option<Box<dyn AudioReceiver>>,
-        buffer: &mut [i16; 1920],
-        packet: &[u8],
-        nonce: &mut Nonce,
-        ) -> Result<()> {
-
-        if let Some(receiver) = receiver.as_mut() {
-            let mut handle = &packet[2..];
-            let seq = handle.read_u16::<BigEndian>()?;
-            let timestamp = handle.read_u32::<BigEndian>()?;
-            let ssrc = handle.read_u32::<BigEndian>()?;
-
-            nonce[..HEADER_LEN]
-                .clone_from_slice(&packet[..HEADER_LEN]);
-
-            if let Ok(mut decrypted) = self.cipher.decrypt(&nonce, &packet[HEADER_LEN..]) {
-                let channels = opus_packet::nb_channels(&decrypted)?;
-
-                let entry =
-                    self.decoder_map.entry((ssrc, channels)).or_insert_with(
-                        || OpusDecoder::new(SAMPLE_RATE, channels).unwrap(),
-                    );
-
-                // Strip RTP Header Extensions (one-byte)
-                if decrypted[0] == 0xBE && decrypted[1] == 0xDE {
-                    // Read the length bytes as a big-endian u16.
-                    let header_extension_len = BigEndian::read_u16(&decrypted[2..4]);
-                    let mut offset = 4;
-                    for _ in 0..header_extension_len {
-                        let byte = decrypted[offset];
-                        offset += 1;
-                        if byte == 0 {
-                            continue;
-                        }
-
-                        offset += 1 + (0b1111 & (byte >> 4)) as usize;
-                    }
-
-                    // Skip over undocumented Discord byte
-                    offset += 1;
-
-                    decrypted = decrypted.split_off(offset);
-                }
-
-                let len = entry.decode(Some(&decrypted), &mut buffer[..], false)?;
-
-                let is_stereo = channels == Channels::Stereo;
->>>>>>> cdf42b60
 
         for (i, track) in tracks.iter_mut().enumerate() {
             let vol = track.volume;
@@ -433,61 +313,8 @@
                 bitrate: Bitrate,
                 interconnect: &Interconnect)
                  -> Result<()> {
-<<<<<<< HEAD
         let mut opus_frame_backing = [0u8; STEREO_FRAME_SIZE];
         let mut mix_buffer = [0f32; STEREO_FRAME_SIZE];
-=======
-        // We need to actually reserve enough space for the desired bitrate.
-        let size = match bitrate {
-            // If user specified, we can calculate. 20ms means 50fps.
-            Bitrate::BitsPerSecond(b) => b / 50,
-            // Otherwise, just have a lot preallocated.
-            _ => 5120,
-        } + 16;
-
-        let mut buffer = [0i16; 960 * 2];
-        let mut mix_buffer = [0f32; 960 * 2];
-        let mut packet = vec![0u8; size as usize].into_boxed_slice();
-        let mut nonce = Nonce::default();
-
-        while let Ok(status) = self.thread_items.rx.try_recv() {
-            match status {
-                ReceiverStatus::Udp(packet) => {
-                    self.handle_received_udp(&mut receiver, &mut buffer, &packet[..], &mut nonce)?;
-                },
-                ReceiverStatus::Websocket(VoiceEvent::Speaking(ev)) => {
-                    if let Some(receiver) = receiver.as_mut() {
-                        receiver.speaking_update(ev.ssrc, ev.user_id.0, ev.speaking);
-                    }
-                },
-                ReceiverStatus::Websocket(VoiceEvent::ClientConnect(ev)) => {
-                    if let Some(receiver) = receiver.as_mut() {
-                        receiver.client_connect(ev.audio_ssrc, ev.user_id.0);
-                    }
-                },
-                ReceiverStatus::Websocket(VoiceEvent::ClientDisconnect(ev)) => {
-                    if let Some(receiver) = receiver.as_mut() {
-                        receiver.client_disconnect(ev.user_id.0);
-                    }
-                },
-                ReceiverStatus::Websocket(VoiceEvent::HeartbeatAck(ev)) => {
-                    if let Some(nonce) = self.last_heartbeat_nonce {
-
-                        if ev.nonce == nonce {
-                            info!("[Voice] Heartbeat ACK received.");
-                        } else {
-                            warn!("[Voice] Heartbeat nonce mismatch! Expected {}, saw {}.", nonce, ev.nonce);
-                        }
-
-                        self.last_heartbeat_nonce = None;
-                    }
-                },
-                ReceiverStatus::Websocket(other) => {
-                    info!("[Voice] Received other websocket data: {:?}", other);
-                },
-            }
-        }
->>>>>>> cdf42b60
 
         // Slice which mix tracks may use to passthrough direct Opus frames.
         let mut opus_space = &mut opus_frame_backing[..];
@@ -531,51 +358,37 @@
             .map_err(Into::into)
     }
 
-<<<<<<< HEAD
     fn prep_and_send_packet(&mut self, buffer: [f32; 1920], opus_frame: &[u8]) -> Result<()> {
-        let mut nonce = secretbox::Nonce([0; NONCEBYTES]);
+        let mut nonce = Nonce::default();
         let index = {
             let mut rtp = MutableRtpPacket::new(&mut self.packet[..])
                 .expect(
                     "[Voice] Too few bytes in self.packet for RTP header.\
                     (Blame: VOICE_PACKET_MAX?)"
                 );
-=======
-        nonce[..HEADER_LEN]
-            .clone_from_slice(&packet[..HEADER_LEN]);
->>>>>>> cdf42b60
 
             let pkt = rtp.packet();
             let rtp_len = RtpPacket::minimum_packet_size();
-            nonce.0[..rtp_len]
+            nonce[..rtp_len]
                 .copy_from_slice(&pkt[..rtp_len]);
 
             let payload = rtp.payload_mut();
 
-<<<<<<< HEAD
             let payload_len = if opus_frame.is_empty() {
                 self.encoder
-                    .encode_float(&buffer[..STEREO_FRAME_SIZE], &mut payload[MACBYTES..])?
+                    .encode_float(&buffer[..STEREO_FRAME_SIZE], &mut payload[TAG_SIZE..])?
             } else {
                 let len = opus_frame.len();
-                payload[MACBYTES..MACBYTES + len]
+                payload[TAG_SIZE..TAG_SIZE + len]
                     .clone_from_slice(opus_frame);
                 len
             };
-=======
-        let crypted = {
-            let slice = &packet[HEADER_LEN..HEADER_LEN + len];
-            self.cipher.encrypt(&nonce, slice)
-                .expect("[Voice] Couldn't encrypt packet.")
-        };
-        let index = HEADER_LEN + crypted.len();
-        packet[HEADER_LEN..index].clone_from_slice(&crypted);
->>>>>>> cdf42b60
-
-            let final_payload_size = MACBYTES + payload_len;
-
-            let tag = secretbox::seal_detached(&mut payload[MACBYTES..final_payload_size], &nonce, &self.key);
-            payload[..MACBYTES].copy_from_slice(&tag.0[..]);
+
+            let final_payload_size = TAG_SIZE + payload_len;
+
+            let tag = self.cipher.encrypt_in_place_detached(&nonce, b"", &mut payload[TAG_SIZE..final_payload_size])
+                .expect("[Voice] Encryption failed?");
+            payload[..TAG_SIZE].copy_from_slice(&tag[..]);
 
             rtp_len + final_payload_size
         };
@@ -612,7 +425,7 @@
 }
 
 #[inline]
-fn init_cipher(client: &mut WsClient) -> Result<XSalsa20Poly1305> {
+fn init_cipher(client: &mut WsClient) -> Result<Cipher> {
     loop {
         let value = match client.recv_json()? {
             Some(value) => value,
@@ -629,7 +442,7 @@
                 // <https://github.com/RustCrypto/traits/pull/191>
                 if desc.secret_key.len() == KEY_SIZE {
                     let key = Key::from_slice(&desc.secret_key);
-                    return Ok(XSalsa20Poly1305::new(key));
+                    return Ok(Cipher::new(key));
                 } else {
                     return Err(Error::Voice(VoiceError::KeyGen));
                 }
