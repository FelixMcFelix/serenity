--- conflicted
+++ resolved
@@ -30,16 +30,12 @@
                     sequence: u16,
                     timestamp: u32,
                     stereo: bool,
-<<<<<<< HEAD
-                    data: &[i16]);
-
-    fn client_connect(&mut self, ssrc: u32, user_id: u64) { }
-=======
                     data: &[i16],
                     compressed_size: usize) { }
 
+    fn client_connect(&mut self, ssrc: u32, user_id: u64) { }
+
     fn client_disconnect(&mut self, user_id: u64) { }
->>>>>>> 0e048cf9
 }
 
 #[derive(Clone, Copy)]
