use parking_lot::Mutex;
use std::{
    sync::Arc,
    time::Duration,
};

pub const HEADER_LEN: usize = 12;
pub const SAMPLE_RATE: u32 = 48_000;
pub const DEFAULT_BITRATE: i32 = 128_000;
<<<<<<< HEAD
pub static SILENT_FRAME: [u8; 3] = [0xf8, 0xff, 0xfe];
=======
>>>>>>> 6b5f3b98

/// A readable audio source.
pub trait AudioSource: Send {
    fn is_stereo(&mut self) -> bool;

    fn get_type(&self) -> AudioType;

    fn read_pcm_frame(&mut self, buffer: &mut [i16]) -> Option<usize>;

    fn read_opus_frame(&mut self) -> Option<Vec<u8>>;

<<<<<<< HEAD
    fn decode_and_add_opus_frame(&mut self, float_buffer: &mut Vec<f32>, volume: f32) -> Option<usize>;
=======
    fn decode_and_add_opus_frame(&mut self, float_buffer: &mut [f32; 1920], volume: f32) -> Option<usize>;
>>>>>>> 6b5f3b98
}

/// A receiver for incoming audio.
pub trait AudioReceiver: Send {
    fn speaking_update(&mut self, ssrc: u32, user_id: u64, speaking: bool);

    fn voice_packet(&mut self,
                    ssrc: u32,
                    sequence: u16,
                    timestamp: u32,
                    stereo: bool,
                    data: &[i16]);
}

#[derive(Clone, Copy)]
pub enum AudioType {
    Opus,
    Pcm,
}

/// Control object for audio playback.
///
/// Accessed by both commands and the playback code -- as such, access is
/// always guarded. In particular, you should expect to receive
/// a [`LockedAudio`] when calling [`Handler::play_returning`] or
/// [`Handler::play_only`].
///
/// # Example
///
/// ```rust,ignore
/// use serenity::voice::{Handler, LockedAudio, ffmpeg};
///
/// let handler: Handler = /* ... */;
/// let source = ffmpeg("../audio/my-favourite-song.mp3")?;
/// let safe_audio: LockedAudio = handler.play_only();
/// {
///     let audio_lock = safe_audio_control.clone();
///     let mut audio = audio_lock.lock();
///
///     audio.volume(0.5);
/// }
/// ```
///
/// [`LockedAudio`]: type.LockedAudio.html
/// [`Handler::play_only`]: struct.Handler.html#method.play_only
/// [`Handler::play_returning`]: struct.Handler.html#method.play_returning
pub struct Audio {

    /// Whether or not this sound is currently playing.
    ///
    /// Can be controlled with [`play`] or [`pause`] if chaining is desired.
    ///
    /// [`play`]: #method.play
    /// [`pause`]: #method.pause
    pub playing: bool,

    /// The desired volume for playback.
    ///
    /// Sensible values fall between `0.0` and `1.0`.
    ///
    /// Can be controlled with [`volume`] if chaining is desired.
    ///
    /// [`volume`]: #method.volume
    pub volume: f32,

    /// Whether or not the sound has finished, or reached the end of its stream.
    ///
    /// ***Read-only*** for now.
    pub finished: bool,

    /// Underlying data access object.
    ///
    /// *Calling code is not expected to use this.*
    pub source: Box<AudioSource>,

    /// The current position for playback.
    ///
    /// Consider the position fields **read-only** for now.
    pub position: Duration,
    pub position_modified: bool,
}

impl Audio {
    pub fn new(source: Box<AudioSource>) -> Self {
        Self {
            playing: true,
            volume: 1.0,
            finished: false,
            source,
            position: Duration::new(0, 0),
            position_modified: false,
        }
    }

    /// Sets [`playing`] to `true` in a manner that allows method chaining.
    ///
    /// [`playing`]: #structfield.playing
    pub fn play(&mut self) -> &mut Self {
        self.playing = true;

        self
    }

    /// Sets [`playing`] to `false` in a manner that allows method chaining.
    ///
    /// [`playing`]: #structfield.playing
    pub fn pause(&mut self) -> &mut Self {
        self.playing = false;

        self
    }

    /// Sets [`volume`] in a manner that allows method chaining.
    ///
    /// [`volume`]: #structfield.volume
    pub fn volume(&mut self, volume: f32) -> &mut Self {
        self.volume = volume;

        self
    }

    /// Change the position in the stream for subsequent playback.
    ///
    /// Currently a No-op.
    pub fn position(&mut self, position: Duration) -> &mut Self {
        self.position = position;
        self.position_modified = true;

        self
    }

    /// Steps playback location forward by one frame.
    ///
    /// *Used internally*, although in future this might affect seek position.
    pub(crate) fn step_frame(&mut self) {
        self.position += Duration::from_millis(20);
        self.position_modified = false;
    }

}

/// Threadsafe form of an instance of the [`Audio`] struct, locked behind a
/// Mutex.
///
/// [`Audio`]: struct.Audio.html
pub type LockedAudio = Arc<Mutex<Audio>>;<|MERGE_RESOLUTION|>--- conflicted
+++ resolved
@@ -7,10 +7,7 @@
 pub const HEADER_LEN: usize = 12;
 pub const SAMPLE_RATE: u32 = 48_000;
 pub const DEFAULT_BITRATE: i32 = 128_000;
-<<<<<<< HEAD
 pub static SILENT_FRAME: [u8; 3] = [0xf8, 0xff, 0xfe];
-=======
->>>>>>> 6b5f3b98
 
 /// A readable audio source.
 pub trait AudioSource: Send {
@@ -22,11 +19,7 @@
 
     fn read_opus_frame(&mut self) -> Option<Vec<u8>>;
 
-<<<<<<< HEAD
     fn decode_and_add_opus_frame(&mut self, float_buffer: &mut Vec<f32>, volume: f32) -> Option<usize>;
-=======
-    fn decode_and_add_opus_frame(&mut self, float_buffer: &mut [f32; 1920], volume: f32) -> Option<usize>;
->>>>>>> 6b5f3b98
 }
 
 /// A receiver for incoming audio.
