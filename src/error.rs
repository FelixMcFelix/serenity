use crate::internal::prelude::*;
use crate::model::ModelError;
use serde_json::Error as JsonError;
use std::{
    error::Error as StdError,
    fmt::{
        self,
        Display,
        Error as FormatError
    },
    io::Error as IoError,
    num::ParseIntError,
    sync::mpsc::SendError,
};

#[cfg(feature = "http")]
use reqwest::{Error as ReqwestError, header::InvalidHeaderValue};
#[cfg(feature = "voice")]
use audiopus::Error as OpusError;
#[cfg(feature = "gateway")]
use async_tungstenite::tungstenite::error::Error as TungsteniteError;
#[cfg(feature = "client")]
use crate::client::ClientError;
#[cfg(feature = "gateway")]
use crate::gateway::GatewayError;
#[cfg(feature = "http")]
use crate::http::HttpError;
#[cfg(all(feature = "gateway", feature = "rustls_backend", not(feature = "native_tls_backend")))]
use crate::internal::ws_impl::RustlsError;
#[cfg(feature = "voice")]
use crate::voice::VoiceError;
#[cfg(feature = "voice")]
use crate::voice::threading::AuxPacketMessage;

/// The common result type between most library functions.
///
/// The library exposes functions which, for a result type, exposes only one
/// type, rather than the usual 2 (`Result<T, Error>`). This is because all
/// functions that return a result return serenity's [`Error`], so this is
/// implied, and a "simpler" result is used.
///
/// [`Error`]: enum.Error.html
pub type Result<T> = StdResult<T, Error>;

/// A common error enum returned by most of the library's functionality within a
/// custom [`Result`].
///
/// The most common error types, the [`ClientError`] and [`GatewayError`]
/// enums, are both wrapped around this in the form of the [`Client`] and
/// [`Gateway`] variants.
///
/// [`Client`]: #variant.Client
/// [`ClientError`]: client/enum.ClientError.html
/// [`Gateway`]: #variant.Gateway
/// [`GatewayError`]: gateway/enum.GatewayError.html
/// [`Result`]: type.Result.html
#[derive(Debug)]
pub enum Error {
    /// An error while decoding a payload.
    Decode(&'static str, Value),
    /// There was an error with a format.
    Format(FormatError),
    /// An `std::io` error.
    Io(IoError),
    /// An error from the `serde_json` crate.
    Json(JsonError),
    /// An error from the [`model`] module.
    ///
    /// [`model`]: model/index.html
    Model(ModelError),
    /// An error occurred while parsing an integer.
    Num(ParseIntError),
    /// Input exceeded a limit.
    /// Providing the input and the limit that's not supposed to be exceeded.
    ///
    /// *This only exists for the `GuildId::ban` and `Member::ban` functions. For their cases,
    /// it's the "reason".*
    ExceededLimit(String, u32),
    /// Some other error. This is only used for "Expected value <TYPE>" errors,
    /// when a more detailed error can not be easily provided via the
    /// [`Error::Decode`] variant.
    ///
    /// [`Error::Decode`]: #variant.Decode
    Other(&'static str),
    /// An error from the `url` crate.
    Url(String),
    /// A [client] error.
    ///
    /// [client]: client/index.html
    #[cfg(feature = "client")]
    Client(ClientError),
    /// An error from the `gateway` module.
    #[cfg(feature = "gateway")]
    Gateway(GatewayError),
    /// An error from the [`http`] module.
    ///
    /// [`http`]: http/index.html
    #[cfg(feature = "http")]
    Http(Box<HttpError>),
    /// An error occuring in rustls
    #[cfg(all(feature = "gateway", feature = "rustls_backend", not(feature = "native_tls_backend")))]
    Rustls(RustlsError),
    /// An error from the `tungstenite` crate.
    #[cfg(feature = "gateway")]
    Tungstenite(TungsteniteError),
    /// An error from the `opus` crate.
    #[cfg(feature = "voice")]
    Opus(OpusError),
    /// Indicating an error within the [voice module].
    ///
    /// [voice module]: voice/index.html
    #[cfg(feature = "voice")]
    Voice(VoiceError),
    /// Voice thread issue, requiring regeneration of child threads.
    #[cfg(feature = "voice")]
    VoiceInterconnectFailure,
    #[doc(hidden)]
    __Nonexhaustive,
}

impl From<FormatError> for Error {
    fn from(e: FormatError) -> Error { Error::Format(e) }
}

#[cfg(feature = "gateway")]
impl From<GatewayError> for Error {
    fn from(e: GatewayError) -> Error { Error::Gateway(e) }
}

impl From<IoError> for Error {
    fn from(e: IoError) -> Error { Error::Io(e) }
}

impl From<JsonError> for Error {
    fn from(e: JsonError) -> Error { Error::Json(e) }
}

impl From<ParseIntError> for Error {
    fn from(e: ParseIntError) -> Error { Error::Num(e) }
}

impl From<ModelError> for Error {
    fn from(e: ModelError) -> Error { Error::Model(e) }
}

#[cfg(feature = "voice")]
impl From<OpusError> for Error {
    fn from(e: OpusError) -> Error { Error::Opus(e) }
}

#[cfg(feature = "voice")]
impl From<VoiceError> for Error {
    fn from(e: VoiceError) -> Error { Error::Voice(e) }
}

<<<<<<< HEAD
#[cfg(feature = "voice")]
impl From<SendError<AuxPacketMessage>> for Error {
    fn from(_e: SendError<AuxPacketMessage>) -> Error { Error::VoiceInterconnectFailure }
}

#[cfg(all(feature = "gateway", not(feature = "native_tls_backend")))]
=======
#[cfg(all(feature = "gateway", feature = "rustls_backend", not(feature = "native_tls_backend")))]
>>>>>>> a7e2f746
impl From<RustlsError> for Error {
    fn from(e: RustlsError) -> Error { Error::Rustls(e) }
}

#[cfg(feature = "gateway")]
impl From<TungsteniteError> for Error {
    fn from(e: TungsteniteError) -> Error { Error::Tungstenite(e) }
}

#[cfg(feature = "http")]
impl From<HttpError> for Error {
    fn from(e: HttpError) -> Error { Error::Http(Box::new(e)) }
}

#[cfg(feature = "http")]
impl From<InvalidHeaderValue> for Error {
    fn from(e: InvalidHeaderValue) -> Error { HttpError::InvalidHeader(e).into() }
}

#[cfg(feature = "http")]
impl From<ReqwestError> for Error {
    fn from(e: ReqwestError) -> Error { HttpError::Request(e).into() }
}

impl Display for Error {
    fn fmt(&self, f: &mut fmt::Formatter<'_>) -> fmt::Result {
        match self {
            Error::Decode(msg, _) | Error::Other(msg) => f.write_str(msg),
            Error::ExceededLimit(..) => f.write_str("Input exceeded a limit"),
            Error::Format(inner) => fmt::Display::fmt(&inner, f),
            Error::Io(inner) => fmt::Display::fmt(&inner, f),
            Error::Json(inner) => fmt::Display::fmt(&inner, f),
            Error::Model(inner) => fmt::Display::fmt(&inner, f),
            Error::Num(inner) => fmt::Display::fmt(&inner, f),
            Error::Url(msg) => f.write_str(&msg),
            #[cfg(feature = "client")]
            Error::Client(inner) => fmt::Display::fmt(&inner, f),
            #[cfg(feature = "gateway")]
            Error::Gateway(inner) => fmt::Display::fmt(&inner, f),
            #[cfg(feature = "http")]
            Error::Http(inner) => fmt::Display::fmt(&inner, f),
            #[cfg(feature = "voice")]
            Error::Opus(inner) => fmt::Display::fmt(&inner, f),
            #[cfg(all(feature = "gateway", not(feature = "native_tls_backend")))]
            Error::Rustls(inner) => fmt::Display::fmt(&inner, f),
            #[cfg(feature = "gateway")]
            Error::Tungstenite(inner) => fmt::Display::fmt(&inner, f),
            #[cfg(feature = "voice")]
            Error::Voice(_) => f.write_str("Voice error"),
            #[cfg(feature = "voice")]
            e@Error::VoiceInterconnectFailure => fmt::Display::fmt(&e, f),
            Error::__Nonexhaustive => unreachable!(),
        }
    }
}

impl StdError for Error {
    fn source(&self) -> Option<&(dyn StdError + 'static)> {
        match self {
            Error::Format(inner) => Some(inner),
            Error::Io(inner) => Some(inner),
            Error::Json(inner) => Some(inner),
            Error::Model(inner) => Some(inner),
            Error::Num(inner) => Some(inner),
            #[cfg(feature = "client")]
            Error::Client(inner) => Some(inner),
            #[cfg(feature = "gateway")]
            Error::Gateway(inner) => Some(inner),
            #[cfg(feature = "http")]
            Error::Http(inner) => Some(inner),
            #[cfg(feature = "voice")]
            Error::Opus(inner) => Some(inner),
            #[cfg(all(feature = "gateway", feature = "rustls_backend", not(feature = "native_tls_backend")))]
            Error::Rustls(inner) => Some(inner),
            #[cfg(feature = "gateway")]
            Error::Tungstenite(inner) => Some(inner),
            _ => None,
        }
    }
}<|MERGE_RESOLUTION|>--- conflicted
+++ resolved
@@ -9,8 +9,7 @@
         Error as FormatError
     },
     io::Error as IoError,
-    num::ParseIntError,
-    sync::mpsc::SendError,
+    num::ParseIntError
 };
 
 #[cfg(feature = "http")]
@@ -153,16 +152,7 @@
     fn from(e: VoiceError) -> Error { Error::Voice(e) }
 }
 
-<<<<<<< HEAD
-#[cfg(feature = "voice")]
-impl From<SendError<AuxPacketMessage>> for Error {
-    fn from(_e: SendError<AuxPacketMessage>) -> Error { Error::VoiceInterconnectFailure }
-}
-
-#[cfg(all(feature = "gateway", not(feature = "native_tls_backend")))]
-=======
 #[cfg(all(feature = "gateway", feature = "rustls_backend", not(feature = "native_tls_backend")))]
->>>>>>> a7e2f746
 impl From<RustlsError> for Error {
     fn from(e: RustlsError) -> Error { Error::Rustls(e) }
 }
