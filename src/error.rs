--- conflicted
+++ resolved
@@ -1,16 +1,7 @@
-<<<<<<< HEAD
 use futures::{
     future::SharedError,
     Canceled,
 };
-use http_lib::{
-    uri::InvalidUri as UriError,
-    Error as HttpCrateError,
-};
-=======
-
-use futures::sync::oneshot::Canceled;
->>>>>>> c9f90043
 use internal::prelude::*;
 use model::ModelError;
 use serde_json::Error as JsonError;
@@ -82,8 +73,6 @@
     /// An error while trying to send over a future-compatible
     /// MPSC.
     FutureMpsc(&'static str),
-    /// A `hyper` error relating to Http.
-    HttpCrate(HttpCrateError),
     /// An `std::io` error.
     Io(IoError),
     /// An error from the `serde_json` crate.
@@ -173,11 +162,6 @@
     fn from(e: HttpError) -> Error { Error::HttpCrate(e) }
 }
 
-#[cfg(feature = "http")]
-impl From<HttpCrateError> for Error {
-    fn from(e: HttpCrateError) -> Error { Error::HttpCrate(e) }
-}
-
 #[cfg(feature = "hyper")]
 impl From<HyperError> for Error {
     fn from(e: HyperError) -> Error { Error::Hyper(e) }
@@ -254,12 +238,8 @@
             Error::Decode(msg, _) | Error::Other(msg) => msg,
             Error::ExceededLimit(..) => "Input exceeded a limit",
             Error::Format(ref inner) => inner.description(),
-<<<<<<< HEAD
             Error::FutureMpsc(ref inner) => inner,
-=======
-            Error::HttpCrate(ref inner) => inner.description(),
             Error::InvalidHeaderValue(ref inner) => inner.description(),
->>>>>>> c9f90043
             Error::Io(ref inner) => inner.description(),
             Error::Json(ref inner) => inner.description(),
             Error::Model(ref inner) => inner.description(),
@@ -268,17 +248,11 @@
             Error::Url(ref inner) => inner,
             #[cfg(feature = "client")]
             Error::Client(ref inner) => inner.description(),
-<<<<<<< HEAD
-            #[cfg(feature = "http_base")]
-            Error::Http(ref inner) => inner.description(),
             #[cfg(feature = "http")]
             Error::HttpCrate(ref inner) => inner.description(),
-            #[cfg(feature = "hyper")]
-=======
             #[cfg(feature = "http-client")]
             Error::Http(ref inner) => inner.description(),
-            #[cfg(feature = "http-client")]
->>>>>>> c9f90043
+            #[cfg(feature = "hyper")]
             Error::Hyper(ref inner) => inner.description(),
             #[cfg(feature = "voice")]
             Error::Opus(ref inner) => inner.description(),
@@ -295,11 +269,7 @@
 
     fn cause(&self) -> Option<&StdError> {
         match *self {
-<<<<<<< HEAD
             #[cfg(feature = "hyper")]
-=======
-            #[cfg(feature = "http-client")]
->>>>>>> c9f90043
             Error::Hyper(ref inner) => Some(inner),
             Error::Json(ref inner) => Some(inner),
             Error::Io(ref inner) => Some(inner),
