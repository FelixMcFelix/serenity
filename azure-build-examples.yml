parameters:
  name: ''
  vmImage: ''
  toolchain: 'stable'
  features: 'all'

jobs:
- job: ${{ parameters.name }}
  pool:
    vmImage: ${{ parameters.vmImage }}
  variables:
    tc: ${{ parameters.toolchain }}
    os: ${{ parameters.vmImage }}
    features: ${{ parameters.features }}
  steps:
  - bash: |
      if [[ "$OS" == "macOS-latest" ]]; then
        HOMEBREW_NO_AUTO_UPDATE=1 brew install automake autoconf libtool libsodium pkg-config
      fi
      if [[ "$OS" == "ubuntu-latest" ]]; then
        sudo apt-get install -y libsodium-dev libssl-dev
      fi
    displayName: 'Install dependencies'

  - bash: |
      curl -o rustup-init.sh https://sh.rustup.rs -sSf
      sh rustup-init.sh --default-toolchain $(tc) -y
    displayName: 'Install Rust'

  - bash: |
      source $HOME/.cargo/env
      cd examples/e01_basic_ping_bot
      CARGO_TARGET_DIR='..' cargo build
    displayName: 'Build example 1'

  - bash: |
      source $HOME/.cargo/env
      cd examples/e02_transparent_guild_sharding
      CARGO_TARGET_DIR='..' cargo build
    displayName: 'Build example 2'

  - bash: |
      source $HOME/.cargo/env
      cd examples/e03_struct_utilities
      CARGO_TARGET_DIR='..' cargo build
    displayName: 'Build example 3'

  - bash: |
      source $HOME/.cargo/env
      cd examples/e04_message_builder
      CARGO_TARGET_DIR='..' cargo build
    displayName: 'Build example 4'

  - bash: |
      source $HOME/.cargo/env
      cd examples/e05_command_framework
      CARGO_TARGET_DIR='..' cargo build
    displayName: 'Build example 5'

  - bash: |
      source $HOME/.cargo/env
      cd examples/e06_voice
      CARGO_TARGET_DIR='..' cargo build
    displayName: 'Build example 6'

  - bash: |
      source $HOME/.cargo/env
      cd examples/e07_sample_bot_structure
      CARGO_TARGET_DIR='..' cargo build
    displayName: 'Build example 7'

  - bash: |
      source $HOME/.cargo/env
      CARGO_TARGET_DIR='..' cd examples/e08_env_logging
      cargo build
    displayName: 'Build example 8'

  - bash: |
      source $HOME/.cargo/env
      CARGO_TARGET_DIR='..' cd examples/e09_shard_manager
      cargo build
    displayName: 'Build example 9'

  - bash: |
      source $HOME/.cargo/env
      CARGO_TARGET_DIR='..' cd examples/e10_voice_receive
      cargo build
    displayName: 'Build example 10'

  - bash: |
      source $HOME/.cargo/env
      CARGO_TARGET_DIR='..' cd examples/e11_crate_message_builder
      cargo build
    displayName: 'Build example 11'

  - bash: |
      source $HOME/.cargo/env
      CARGO_TARGET_DIR='..' cd examples/e12_timing_and_events
      cargo build
    displayName: 'Build example 12'

  - bash: |
<<<<<<< HEAD
      CARGO_TARGET_DIR='..' cd examples/13_gateway_intents
=======
      source $HOME/.cargo/env
      CARGO_TARGET_DIR='..' cd examples/e13_gateway_intents
>>>>>>> 24d72353
      cargo build
    displayName: 'Build example 13'

  - bash: |
      source $HOME/.cargo/env
      CARGO_TARGET_DIR='..' cd examples/14_voice_events_queue
      cargo build
    displayName: 'Build example 14'

  - bash: |
      source $HOME/.cargo/env
      CARGO_TARGET_DIR='..' cd examples/15_voice_storage
      cargo build
    displayName: 'Build example 15'<|MERGE_RESOLUTION|>--- conflicted
+++ resolved
@@ -100,23 +100,19 @@
     displayName: 'Build example 12'
 
   - bash: |
-<<<<<<< HEAD
-      CARGO_TARGET_DIR='..' cd examples/13_gateway_intents
-=======
       source $HOME/.cargo/env
       CARGO_TARGET_DIR='..' cd examples/e13_gateway_intents
->>>>>>> 24d72353
       cargo build
     displayName: 'Build example 13'
 
   - bash: |
       source $HOME/.cargo/env
-      CARGO_TARGET_DIR='..' cd examples/14_voice_events_queue
+      CARGO_TARGET_DIR='..' cd examples/e14_voice_events_queue
       cargo build
     displayName: 'Build example 14'
 
   - bash: |
       source $HOME/.cargo/env
-      CARGO_TARGET_DIR='..' cd examples/15_voice_storage
+      CARGO_TARGET_DIR='..' cd examples/e15_voice_storage
       cargo build
     displayName: 'Build example 15'