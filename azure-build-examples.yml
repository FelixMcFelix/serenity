parameters:
  name: ''
  vmImage: ''
  toolchain: 'stable'
  features: 'all'

jobs:
- job: ${{ parameters.name }}
  pool:
    vmImage: ${{ parameters.vmImage }}
  variables:
    tc: ${{ parameters.toolchain }}
    os: ${{ parameters.vmImage }}
    features: ${{ parameters.features }}
  steps:
  - bash: |
      if [[ "$OS" == "macOS-latest" ]]; then
        HOMEBREW_NO_AUTO_UPDATE=1 brew install automake autoconf libtool libsodium pkg-config
      fi
      if [[ "$OS" == "ubuntu-latest" ]]; then
        sudo apt-get install -y libsodium-dev libssl-dev
      fi
    displayName: 'Install dependencies'

  - bash: |
      curl -o rustup-init.sh https://sh.rustup.rs -sSf
      sh rustup-init.sh --default-toolchain $(tc) -y
    displayName: 'Install Rust'

  - bash: |
      source $HOME/.cargo/env
      cd examples/
      cargo build -p e01_basic_ping_bot
    displayName: 'Build example 1'

  - bash: |
      source $HOME/.cargo/env
      cd examples/
      cargo build -p e02_transparent_guild_sharding
    displayName: 'Build example 2'

  - bash: |
      source $HOME/.cargo/env
      cd examples/
      cargo build -p e03_struct_utilities
    displayName: 'Build example 3'

  - bash: |
      source $HOME/.cargo/env
      cd examples/
      cargo build -p e04_message_builder
    displayName: 'Build example 4'

  - bash: |
      source $HOME/.cargo/env
      cd examples/
      cargo build -p e05_command_framework
    displayName: 'Build example 5'

  - bash: |
      source $HOME/.cargo/env
      cd examples/
      cargo build -p e06_voice
    displayName: 'Build example 6'

  - bash: |
      source $HOME/.cargo/env
      cd examples/
      cargo build -p e07_sample_bot_structure
    displayName: 'Build example 7'

  - bash: |
      source $HOME/.cargo/env
      cd examples/
      cargo build -p e08_env_logging
    displayName: 'Build example 8'

  - bash: |
      source $HOME/.cargo/env
      cd examples/
      cargo build -p e09_shard_manager
    displayName: 'Build example 9'

  - bash: |
      source $HOME/.cargo/env
      cd examples/
      cargo build -p e10_voice_receive
    displayName: 'Build example 10'

  - bash: |
      source $HOME/.cargo/env
      cd examples/
      cargo build -p e11_create_message_builder
    displayName: 'Build example 11'

  - bash: |
      source $HOME/.cargo/env
      cd examples/
      cargo build -p e12_collectors
    displayName: 'Build example 12'

  - bash: |
      source $HOME/.cargo/env
      cd examples/
      cargo build -p e13_gateway_intents
    displayName: 'Build example 13'

  - bash: |
      source $HOME/.cargo/env
      cd examples/
<<<<<<< HEAD
      cargo build -p e14_voice_events_queue
=======
      cargo build -p e14_global_data
>>>>>>> 5bb8342b
    displayName: 'Build example 14'

  - bash: |
      source $HOME/.cargo/env
      cd examples/
<<<<<<< HEAD
      cargo build -p e15_voice_storage
=======
      cargo build -p e15_parallel_loops
>>>>>>> 5bb8342b
    displayName: 'Build example 15'<|MERGE_RESOLUTION|>--- conflicted
+++ resolved
@@ -108,19 +108,23 @@
   - bash: |
       source $HOME/.cargo/env
       cd examples/
-<<<<<<< HEAD
-      cargo build -p e14_voice_events_queue
-=======
       cargo build -p e14_global_data
->>>>>>> 5bb8342b
     displayName: 'Build example 14'
 
   - bash: |
       source $HOME/.cargo/env
       cd examples/
-<<<<<<< HEAD
-      cargo build -p e15_voice_storage
-=======
       cargo build -p e15_parallel_loops
->>>>>>> 5bb8342b
-    displayName: 'Build example 15'+    displayName: 'Build example 15'
+
+    - bash: |
+      source $HOME/.cargo/env
+      cd examples/
+      cargo build -p e16_voice_events_queue
+    displayName: 'Build example 16'
+
+    - bash: |
+      source $HOME/.cargo/env
+      cd examples/
+      cargo build -p e17_voice_storage
+    displayName: 'Build example 17'